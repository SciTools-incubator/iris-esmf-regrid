--- conflicted
+++ resolved
@@ -7,17 +7,16 @@
 
 ## [Unreleased]
 
-<<<<<<< HEAD
-### Fixed
-- [PR#239](https://github.com/SciTools-incubator/iris-esmf-regrid/pull/239)
-  Ensured dtype is preserved by regridding.
-=======
 ### Changed
 
 - [PR#361](https://github.com/SciTools-incubator/iris-esmf-regrid/pull/361)
   Moved the code for running benchmarks to `bm_runner.py` in line with iris
   benchmarks.
->>>>>>> a50b2b82
+  [@stephenworsley](https://github.com/stephenworsley)
+
+### Fixed
+- [PR#239](https://github.com/SciTools-incubator/iris-esmf-regrid/pull/239)
+  Ensured dtype is preserved by regridding.
   [@stephenworsley](https://github.com/stephenworsley)
 
 ## [0.9] - 2023-11-03
