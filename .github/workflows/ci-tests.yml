# reference:
#   - https://github.com/actions/cache
#   - https://github.com/actions/checkout

name: ci-tests

on:
  pull_request:

  push:
    branches:
      - "main"
      - "v*x"
      - "!auto-update-lockfiles"
      - "!pre-commit-ci-update-config"
      - "!dependabot/*"
    tags:
      - "v*"

  workflow_dispatch:

concurrency:
  group: ${{ github.workflow }}-${{ github.ref }}
  cancel-in-progress: true

jobs:
  tests:
    name: "${{ matrix.session }} (py${{ matrix.python-version }} ${{ matrix.os }})"

    runs-on: ${{ matrix.os }}

    defaults:
      run:
        shell: bash -l {0}

    env:
      CODECOV_TOKEN: ${{ secrets.CODECOV_TOKEN }}
      #: If you change the IRIS_SOURCE here you will also need to change it in
      #: the noxfile and the benchmark and wheel workflows.
      IRIS_SOURCE: "github:main"
      IRIS_TEST_DATA_LOC_PATH: tests
      IRIS_TEST_DATA_PATH: tests/iris-test-data
      IRIS_TEST_DATA_VERSION: "2.19"
      ENV_CACHE_BUILD: "0"
      TEST_DATA_CACHE_BUILD: "0"

    strategy:
      fail-fast: false
      matrix:
        os: ["ubuntu-latest"]
<<<<<<< HEAD
        python-version: ["3.10", "3.11", "3.12"]
=======
        python-version: ["3.10", "3.11"]
>>>>>>> 94f3e057
        include:
          - python-version: "3.11"
            coverage: true

    steps:
      - name: "checkout"
        uses: actions/checkout@v4

      - name: Install Nox
        run: |
          pip install nox

      - name: Cache environment directories
        id: cache-env-dir
        uses: actions/cache@v4
        with:
          path: |
            .nox
            $CONDA/pkgs
          key: ${{ runner.os }}-${{ hashFiles('requirements/') }}-${{ env.ENV_CACHE_BUILD }}-${{ env.IRIS_SOURCE }}-${{ matrix.python-version }}

      - name: Cache test data directory
        id: cache-test-data
        uses: actions/cache@v4
        with:
          path: |
            ${{ env.IRIS_TEST_DATA_PATH }}
          key:
            test-data-${{ env.IRIS_TEST_DATA_VERSION }}-${{ env.TEST_DATA_CACHE_BUILD }}

      - name: Fetch the test data
        if: steps.cache-test-data.outputs.cache-hit != 'true'
        run: |
          wget --quiet https://github.com/SciTools/iris-test-data/archive/v${IRIS_TEST_DATA_VERSION}.zip -O iris-test-data.zip
          unzip -q iris-test-data.zip
          mkdir --parents ${{ github.workspace }}/${IRIS_TEST_DATA_LOC_PATH}
          mv iris-test-data-${IRIS_TEST_DATA_VERSION} ${IRIS_TEST_DATA_PATH}

      - name: Set test data var
        run: |
          echo "OVERRIDE_TEST_DATA_REPOSITORY=${{ github.workspace }}/${IRIS_TEST_DATA_PATH}/test_data" >> $GITHUB_ENV

      - name: "tests (py${{ matrix.python-version }})"
        env:
          PY_VER: ${{ matrix.python-version }}
        run: |
          nox --session tests -- --verbose

      - name: Upload coverage report
        uses: codecov/codecov-action@v4
<<<<<<< HEAD
        with:
          token: ${{ secrets.CODECOV_TOKEN }}
        if: ${{ matrix.coverage }}
=======
        if: ${{ matrix.coverage }}
        with:
          token: ${{ secrets.CODECOV_TOKEN }}
>>>>>>> 94f3e057
<|MERGE_RESOLUTION|>--- conflicted
+++ resolved
@@ -48,11 +48,7 @@
       fail-fast: false
       matrix:
         os: ["ubuntu-latest"]
-<<<<<<< HEAD
         python-version: ["3.10", "3.11", "3.12"]
-=======
-        python-version: ["3.10", "3.11"]
->>>>>>> 94f3e057
         include:
           - python-version: "3.11"
             coverage: true
@@ -98,17 +94,12 @@
       - name: "tests (py${{ matrix.python-version }})"
         env:
           PY_VER: ${{ matrix.python-version }}
+          COVERAGE: ${{ matrix.coverage }}
         run: |
           nox --session tests -- --verbose
 
       - name: Upload coverage report
         uses: codecov/codecov-action@v4
-<<<<<<< HEAD
-        with:
-          token: ${{ secrets.CODECOV_TOKEN }}
-        if: ${{ matrix.coverage }}
-=======
         if: ${{ matrix.coverage }}
         with:
-          token: ${{ secrets.CODECOV_TOKEN }}
->>>>>>> 94f3e057
+          token: ${{ secrets.CODECOV_TOKEN }}