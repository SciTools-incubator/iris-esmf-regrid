--- conflicted
+++ resolved
@@ -10,9 +10,4 @@
 from .constants import Constants
 from .schemes import *
 
-<<<<<<< HEAD
-__version__ = "0.6.0"
-=======
-
 __version__ = "0.8.dev0"
->>>>>>> 5ebf2bc0
