"""Provides an iris interface for regridding."""

from collections import namedtuple
import copy

from cf_units import Unit
import dask.array as da
import iris.coords
import iris.cube
from iris.exceptions import CoordinateNotFoundError
from iris.experimental.ugrid import Mesh
import numpy as np

from esmf_regrid import check_method, Constants
from esmf_regrid.esmf_regridder import GridInfo, RefinedGridInfo, Regridder
from esmf_regrid.experimental.unstructured_regrid import MeshInfo

__all__ = [
    "ESMFAreaWeighted",
    "ESMFAreaWeightedRegridder",
    "ESMFBilinear",
    "ESMFBilinearRegridder",
    "ESMFNearest",
    "ESMFNearestRegridder",
    "regrid_rectilinear_to_rectilinear",
]


def _get_coord(cube, axis):
    try:
        coord = cube.coord(axis=axis, dim_coords=True)
    except CoordinateNotFoundError:
        coord = cube.coord(axis=axis)
    return coord


def _get_mask(cube_or_mesh, use_mask=True):
    if use_mask is False:
        result = None
    elif use_mask is True:
        if isinstance(cube_or_mesh, Mesh):
            result = None
        else:
            cube = cube_or_mesh
            src_x, src_y = (_get_coord(cube, "x"), _get_coord(cube, "y"))

            horizontal_dims = set(cube.coord_dims(src_x)) | set(cube.coord_dims(src_y))
            other_dims = tuple(set(range(cube.ndim)) - horizontal_dims)

            # Find a representative slice of data that spans both horizontal coords.
            if cube.coord_dims(src_x) == cube.coord_dims(src_y):
                slices = cube.slices([src_x])
            else:
                slices = cube.slices([src_x, src_y])
            data = next(slices).data
            if np.ma.is_masked(data):
                # Check that the mask is constant along all other dimensions.
                full_mask = da.ma.getmaskarray(cube.core_data())
                if not np.array_equal(
                    da.all(full_mask, axis=other_dims).compute(),
                    da.any(full_mask, axis=other_dims).compute(),
                ):
                    raise ValueError(
                        "The mask derived from the cube is not constant over non-horizontal dimensions."
                        "Consider passing in an explicit mask instead."
                    )
                mask = np.ma.getmaskarray(data)
                # Due to structural reasons, the mask should be transposed for curvilinear grids.
                if cube.coord_dims(src_x) != cube.coord_dims(src_y):
                    mask = mask.T
            else:
                mask = None
            result = mask
    else:
        result = use_mask
    return result


def _contiguous_masked(bounds, mask):
    """
    Return the (N+1, M+1) vertices for 2D coordinate bounds of shape (N, M, 4).

    Assumes the bounds are contiguous outside of the mask. As long as the only
    discontiguities are associated with masked points, the returned vertices will
    represent every bound associated with an unmasked point. This function is
    designed to replicate the behaviour of iris.Coord.contiguous_bounds() for such
    bounds. For each vertex in the returned array there are up to four choices of
    bounds to derive from. Bounds associated with umasked points will be prioritised
    in this choice.

    For example, suppose we have a masked array:

    # 0 0 0 0
    # 0 - - 0
    # 0 - - 0
    # 0 0 0 0

    Now the indices of the final bounds dimension correspond to positions on the
    vertex array. For a bound whose first indixes are (i, j) the corresponding
    position in the vertex array of the four final indices are as follows:
    0=(j, i), 1=(j, i+1), 2=(j+1, i+1), 3=(j+1, i)
    The indices of the bounds which the final array will derive from are as follows:

    # (0, 0, 0) (0, 1, 0) (0, 2, 0) (0, 3, 0) (0, 3, 1)
    # (1, 0, 0) (1, 0, 1) (0, 2, 3) (1, 3, 0) (1, 3, 1)
    # (2, 0, 0) (2, 0, 1) (1, 1, 2) (2, 3, 0) (2, 3, 1)
    # (3, 0, 0) (3, 1, 0) (3, 2, 0) (3, 3, 0) (3, 3, 1)
    # (3, 0, 3) (3, 1, 3) (3, 3, 3) (3, 3, 3) (3, 3, 2)

    Note that only the center bound derives from a masked cell as there are no
    unmasked points to derive from.
    """
    mask = np.array(mask, dtype=int)

    # Construct a blank template array in the shape of the output.
    blank_template = np.zeros([size + 1 for size in mask.shape], dtype=int)

    # Define the slices of the resulting vertex array which derive from the
    # bounds in index 0 to 3.
    slice_0 = np.s_[:-1, :-1]
    slice_1 = np.s_[:-1, 1:]
    slice_2 = np.s_[1:, 1:]
    slice_3 = np.s_[1:, :-1]

    # Define the bounds which will derive from the bounds in index 0.
    filter_0 = blank_template.copy()
    filter_0[slice_0] = 1 - mask
    # Ensure the corner points are covered appropriately.
    filter_0[0, 0] = 1

    # Define the bounds which will derive from the bounds in index 1.
    filter_1 = blank_template.copy()
    filter_1[slice_1] = 1 - mask
    # Ensure the corner and edge bounds are covered appropriately.
    filter_1[0, 1:] = 1
    # Do not cover any points already covered.
    filter_1 = filter_1 * (1 - filter_0)

    # Define the bounds which will derive from the bounds in index 3.
    filter_3 = blank_template.copy()
    filter_3[slice_3] = 1 - mask
    # Ensure the corner and edge bounds are covered appropriately.
    filter_3[1:, 0] = 1
    # Do not cover any points already covered.
    filter_3 = filter_3 * (1 - filter_0 - filter_1)

    # The bounds deriving from index 2 will be all those not already covered.
    filter_2 = 1 - filter_0 - filter_1 - filter_3

    # Copy the bounds information over into the appropriate places.
    contiguous_bounds = blank_template.astype(bounds.dtype)
    contiguous_bounds[slice_0] += bounds[:, :, 0] * filter_0[slice_0]
    contiguous_bounds[slice_1] += bounds[:, :, 1] * filter_1[slice_1]
    contiguous_bounds[slice_2] += bounds[:, :, 2] * filter_2[slice_2]
    contiguous_bounds[slice_3] += bounds[:, :, 3] * filter_3[slice_3]
    return contiguous_bounds


def _cube_to_GridInfo(cube, center=False, resolution=None, mask=None):
    # This is a simplified version of an equivalent function/method in PR #26.
    # It is anticipated that this function will be replaced by the one in PR #26.
    #
    # Returns a GridInfo object describing the horizontal grid of the cube.
    # This may be inherited from code written for the rectilinear regridding scheme.
    lon, lat = _get_coord(cube, "x"), _get_coord(cube, "y")
    #  Checks may cover units, coord systems (e.g. rotated pole), contiguous bounds.
    if cube.coord_system() is None:
        crs = None
    else:
        crs = cube.coord_system().as_cartopy_crs()
    londim, latdim = len(lon.shape), len(lat.shape)
    assert londim == latdim
    assert londim in (1, 2)
    if londim == 1:
        # Ensure coords come from a proper grid.
        assert isinstance(lon, iris.coords.DimCoord)
        assert isinstance(lat, iris.coords.DimCoord)
        circular = lon.circular
        lon_bound_array = lon.contiguous_bounds()
        lat_bound_array = lat.contiguous_bounds()
        # TODO: perform checks on lat/lon.
    elif londim == 2:
        assert cube.coord_dims(lon) == cube.coord_dims(lat)
        if not np.any(mask):
            assert lon.is_contiguous()
            assert lat.is_contiguous()
            lon_bound_array = lon.contiguous_bounds()
            lat_bound_array = lat.contiguous_bounds()
        else:
            lon_bound_array = _contiguous_masked(lon.bounds, mask)
            lat_bound_array = _contiguous_masked(lat.bounds, mask)
        # 2D coords must be AuxCoords, which do not have a circular attribute.
        circular = False
    lon_points = lon.points
    lat_points = lat.points
    if crs is None:
        lon_bound_array = lon.units.convert(lon_bound_array, Unit("degrees"))
        lat_bound_array = lat.units.convert(lat_bound_array, Unit("degrees"))
        lon_points = lon.units.convert(lon_points, Unit("degrees"))
        lat_points = lon.units.convert(lat_points, Unit("degrees"))
    if resolution is None:
        grid_info = GridInfo(
            lon_points,
            lat_points,
            lon_bound_array,
            lat_bound_array,
            crs=crs,
            circular=circular,
            center=center,
            mask=mask,
        )
    else:
        grid_info = RefinedGridInfo(
            lon_bound_array,
            lat_bound_array,
            crs=crs,
            resolution=resolution,
            mask=mask,
        )
    return grid_info


def _mesh_to_MeshInfo(mesh, location, mask=None):
    # Returns a MeshInfo object describing the mesh of the cube.
    assert mesh.topology_dimension == 2
    if None in mesh.face_coords:
        elem_coords = None
    else:
        elem_coords = np.stack([coord.points for coord in mesh.face_coords], axis=-1)
    meshinfo = MeshInfo(
        np.stack([coord.points for coord in mesh.node_coords], axis=-1),
        mesh.face_node_connectivity.indices_by_location(),
        mesh.face_node_connectivity.start_index,
        elem_coords=elem_coords,
        location=location,
        mask=mask,
    )
    return meshinfo


def _regrid_along_dims(data, regridder, dims, num_out_dims, mdtol):
    """
    Perform regridding on data over specific dimensions.

    Parameters
    ----------
    data : array
        The data to be regrid.
    regridder : Regridder
        An instance of Regridder initialised to perform regridding.
    dims : tuple of int
        The dimensions in the source data to regrid along.
    num_out_dims : int
        The dimensionality of the target grid/mesh.
    mdtol : float
        Tolerance of missing data.

    Returns
    -------
    array
        The result of regridding the data.

    """
    num_dims = len(dims)
    standard_in_dims = [-1, -2][:num_dims]
    data = np.moveaxis(data, dims, standard_in_dims)
    result = regridder.regrid(data, mdtol=mdtol)

    standard_out_dims = [-1, -2][:num_out_dims]
    if num_dims == 2 and num_out_dims == 1:
        dims = [min(dims)]
    if num_dims == 1 and num_out_dims == 2:
        dims = [dims[0] + 1, dims[0]]
    result = np.moveaxis(result, standard_out_dims, dims)
    return result


<<<<<<< HEAD
def _map_complete_blocks(src, func, dims, out_sizes, dtype=None):
=======
def _map_complete_blocks(src, func, active_dims, out_sizes, *args, **kwargs):
>>>>>>> 01369d17
    """
    Apply a function to complete blocks.

    Based on :func:`iris._lazy_data.map_complete_blocks`.
    By "complete blocks" we mean that certain dimensions are enforced to be
    spanned by single chunks.
    Unlike the iris version of this function, this function also handles
    cases where the input and output have a different number of dimensions.
    The particular cases this function is designed for involves collapsing
    a 2D grid to a 1D mesh and expanding a 1D mesh to a 2D grid. Cases
    involving the mapping between the same number of dimensions should still
    behave the same as before.

    Parameters
    ----------
    src : cube
        Source :class:`~iris.cube.Cube` that function is applied to.
    func : function
        Function to apply.
    active_dims : tuple of int
        Dimensions that cannot be chunked.
    out_sizes : tuple of int
        Output size of dimensions that cannot be chunked.
    dtype : type, optional
        Type of the output array, if not given, the dtype of src is used.

    Returns
    -------
    array
        Either a :class:`dask.array.array`, or :class:`numpy.ndarray`
        depending on the laziness of the data in src.

    """
    if not src.has_lazy_data():
        return func(src.data, *args, **kwargs)

    data = src.lazy_data()
    if dtype is None:
        dtype = data.dtype

    # Ensure dims are not chunked
    in_chunks = list(data.chunks)
    for dim in active_dims:
        in_chunks[dim] = src.shape[dim]
    data = data.rechunk(in_chunks)

    # Determine output chunks
    num_dims = len(active_dims)
    num_out = len(out_sizes)
    out_chunks = list(data.chunks)
    sorted_dims = sorted(active_dims)
    if num_out == 1:
        out_chunks[sorted_dims[0]] = out_sizes[0]
    else:
        for dim, size in zip(active_dims, out_sizes):
            # Note: when mapping 2D to 2D, this will be the only alteration to
            # out_chunks, the same as iris._lazy_data.map_complete_blocks
            out_chunks[dim] = size

    dropped_dims = []
    new_axis = None
    if num_out > num_dims:
        # While this code should be robust for cases where num_out > num_dims > 1,
        # there is some ambiguity as to what their behaviour ought to be.
        # Since these cases are out of our own scope, we explicitly ignore them
        # for the time being.
        assert num_dims == 1
        # While this code should be robust for cases where num_out > 2,
        # we expect to handle at most 2D grids.
        # Since these cases are out of our own scope, we explicitly ignore them
        # for the time being.
        assert num_out == 2
        slice_index = sorted_dims[-1]
        # Insert the remaining contents of out_sizes in the position immediately
        # after the last dimension.
        out_chunks[slice_index:slice_index] = out_sizes[num_dims:]
        new_axis = range(slice_index, slice_index + num_out - num_dims)
    elif num_dims > num_out:
        # While this code should be robust for cases where num_dims > num_out > 1,
        # there is some ambiguity as to what their behaviour ought to be.
        # Since these cases are out of our own scope, we explicitly ignore them
        # for the time being.
        assert num_out == 1
        # While this code should be robust for cases where num_dims > 2,
        # we expect to handle at most 2D grids.
        # Since these cases are out of our own scope, we explicitly ignore them
        # for the time being.
        assert num_dims == 2
        dropped_dims = sorted_dims[num_out:]
        # Remove the remaining dimensions from the expected output shape.
        for dim in dropped_dims[::-1]:
            out_chunks.pop(dim)
    else:
        pass

    return data.map_blocks(
        func,
        *args,
        chunks=out_chunks,
        drop_axis=dropped_dims,
        new_axis=new_axis,
<<<<<<< HEAD
        dtype=dtype,
=======
        dtype=src.dtype,
        **kwargs,
>>>>>>> 01369d17
    )


def _create_cube(data, src_cube, src_dims, tgt_coords, num_tgt_dims):
    r"""
    Return a new cube for the result of regridding.

    Returned cube represents the result of regridding the source cube
    onto the new grid/mesh.
    All the metadata and coordinates of the result cube are copied from
    the source cube, with two exceptions:
        - Grid/mesh coordinates are copied from the target cube.
        - Auxiliary coordinates which span the grid dimensions are
          ignored.

    Parameters
    ----------
    data : array
        The regridded data as an N-dimensional NumPy array.
    src_cube : cube
        The source Cube.
    src_dims : tuple of int
        The dimensions of the X and Y coordinate within the source Cube.
    tgt_coords : tuple of :class:`iris.coords.Coord`\\ 's
        Either two 1D :class:`iris.coords.DimCoord`\\ 's, two 1D
        :class:`iris.experimental.ugrid.DimCoord`\\ 's or two 2D
        :class:`iris.coords.AuxCoord`\\ 's representing the new grid's
        X and Y coordinates.
    num_tgt_dims : int
        The number of dimensions that the target grid/mesh spans.

    Returns
    -------
    cube
        A new iris.cube.Cube instance.

    """
    new_cube = iris.cube.Cube(data)

    if len(src_dims) == 2:
        grid_x_dim, grid_y_dim = src_dims
    elif len(src_dims) == 1:
        grid_y_dim = src_dims[0]
        grid_x_dim = grid_y_dim + 1
    else:
        raise ValueError(
            f"Source grid must be described by 1 or 2 dimensions, got {len(src_dims)}"
        )
    if num_tgt_dims == 1:
        grid_y_dim = grid_x_dim = min(src_dims)
    for tgt_coord, dim in zip(tgt_coords, (grid_x_dim, grid_y_dim)):
        if len(tgt_coord.shape) == 1:
            if isinstance(tgt_coord, iris.coords.DimCoord):
                new_cube.add_dim_coord(tgt_coord, dim)
            else:
                new_cube.add_aux_coord(tgt_coord, dim)
        else:
            new_cube.add_aux_coord(tgt_coord, (grid_y_dim, grid_x_dim))

    new_cube.metadata = copy.deepcopy(src_cube.metadata)

    def copy_coords(src_coords, add_method):
        for coord in src_coords:
            dims = src_cube.coord_dims(coord)
            if set(src_dims).intersection(set(dims)):
                continue
            offset = num_tgt_dims - len(src_dims)
            dims = [dim if dim < max(src_dims) else dim + offset for dim in dims]
            result_coord = coord.copy()
            # Add result_coord to the owner of add_method.
            add_method(result_coord, dims)

    copy_coords(src_cube.dim_coords, new_cube.add_dim_coord)
    copy_coords(src_cube.aux_coords, new_cube.add_aux_coord)

    return new_cube


RegridInfo = namedtuple("RegridInfo", ["dims", "target", "regridder"])
GridRecord = namedtuple("GridRecord", ["grid_x", "grid_y"])
MeshRecord = namedtuple("MeshRecord", ["mesh", "location"])


def _make_gridinfo(cube, method, resolution, mask):
    method = check_method(method)
    if resolution is not None:
        if not (isinstance(resolution, int) and resolution > 0):
            raise ValueError("resolution must be a positive integer.")
        if method != Constants.Method.CONSERVATIVE:
            raise ValueError("resolution can only be set for conservative regridding.")
    if method == Constants.Method.CONSERVATIVE:
        center = False
    elif method in (Constants.Method.NEAREST, Constants.Method.BILINEAR):
        center = True
    return _cube_to_GridInfo(cube, center=center, resolution=resolution, mask=mask)


def _make_meshinfo(cube_or_mesh, method, mask, src_or_tgt, location=None):
    method = check_method(method)
    if isinstance(cube_or_mesh, Mesh):
        mesh = cube_or_mesh
    else:
        mesh = cube_or_mesh.mesh
        location = cube_or_mesh.location
    if mesh is None:
        raise ValueError(f"The {src_or_tgt} cube is not defined on a mesh.")
    if method == Constants.Method.CONSERVATIVE:
        if location != "face":
            raise ValueError(
                f"{method.name.lower()} regridding requires a {src_or_tgt} cube located on "
                f"the face of a cube, target cube had the {location} location."
            )
    elif method in (Constants.Method.NEAREST, Constants.Method.BILINEAR):
        if location not in ["face", "node"]:
            raise ValueError(
                f"{method.name.lower()} regridding requires a {src_or_tgt} cube with a node "
                f"or face location, target cube had the {location} location."
            )
        if location == "face" and None in mesh.face_coords:
            raise ValueError(
                f"{method.name.lower()} regridding requires a {src_or_tgt} cube on a face"
                f"location to have a face center."
            )

    return _mesh_to_MeshInfo(mesh, location, mask=mask)


def _regrid_rectilinear_to_rectilinear__prepare(
    src_grid_cube,
    tgt_grid_cube,
    method,
    precomputed_weights=None,
    src_resolution=None,
    tgt_resolution=None,
    src_mask=None,
    tgt_mask=None,
):
    """
    First (setup) part of 'regrid_rectilinear_to_rectilinear'.

    Check inputs and calculate the sparse regrid matrix and related info.
    The 'regrid info' returned can be re-used over many 2d slices.

    """
    tgt_x = _get_coord(tgt_grid_cube, "x")
    tgt_y = _get_coord(tgt_grid_cube, "y")
    src_x = _get_coord(src_grid_cube, "x")
    src_y = _get_coord(src_grid_cube, "y")

    if len(src_x.shape) == 1:
        grid_x_dim = src_grid_cube.coord_dims(src_x)[0]
        grid_y_dim = src_grid_cube.coord_dims(src_y)[0]
    else:
        grid_y_dim, grid_x_dim = src_grid_cube.coord_dims(src_x)

    srcinfo = _make_gridinfo(src_grid_cube, method, src_resolution, src_mask)
    tgtinfo = _make_gridinfo(tgt_grid_cube, method, tgt_resolution, tgt_mask)

    regridder = Regridder(
        srcinfo, tgtinfo, method=method, precomputed_weights=precomputed_weights
    )

    regrid_info = RegridInfo(
        dims=[grid_x_dim, grid_y_dim],
        target=GridRecord(tgt_x, tgt_y),
        regridder=regridder,
    )

    return regrid_info


def _regrid_rectilinear_to_rectilinear__perform(src_cube, regrid_info, mdtol):
    """
    Second (regrid) part of 'regrid_rectilinear_to_rectilinear'.

    Perform the prepared regrid calculation on a single cube.

    """
    grid_x_dim, grid_y_dim = regrid_info.dims
    grid_x, grid_y = regrid_info.target
    regridder = regrid_info.regridder

<<<<<<< HEAD
    # Set up a function which can accept just chunk of data as an argument.
    regrid = functools.partial(
        _regrid_along_dims,
        regridder,
        dims=[grid_x_dim, grid_y_dim],
        num_out_dims=2,
        mdtol=mdtol,
    )

    out_dtype = regridder._out_dtype(src_cube.dtype)

=======
>>>>>>> 01369d17
    # Apply regrid to all the chunks of src_cube, ensuring first that all
    # chunks cover the entire horizontal plane (otherwise they would break
    # the regrid function).
    if len(grid_x.shape) == 1:
        chunk_shape = (len(grid_x.points), len(grid_y.points))
    else:
        # Due to structural reasons, the order here must be reversed.
        chunk_shape = grid_x.shape[::-1]
    new_data = _map_complete_blocks(
        src_cube,
        _regrid_along_dims,
        (grid_x_dim, grid_y_dim),
        chunk_shape,
<<<<<<< HEAD
        dtype=out_dtype,
=======
        regridder=regridder,
        dims=[grid_x_dim, grid_y_dim],
        num_out_dims=2,
        mdtol=mdtol,
>>>>>>> 01369d17
    )

    new_cube = _create_cube(
        new_data,
        src_cube,
        (grid_x_dim, grid_y_dim),
        (grid_x, grid_y),
        2,
    )
    return new_cube


def _regrid_unstructured_to_rectilinear__prepare(
    src_mesh_cube,
    target_grid_cube,
    method,
    precomputed_weights=None,
    tgt_resolution=None,
    src_mask=None,
    tgt_mask=None,
):
    """
    First (setup) part of 'regrid_unstructured_to_rectilinear'.

    Check inputs and calculate the sparse regrid matrix and related info.
    The 'regrid info' returned can be re-used over many 2d slices.

    """
    grid_x = _get_coord(target_grid_cube, "x")
    grid_y = _get_coord(target_grid_cube, "y")

    # From src_mesh_cube, fetch the mesh, and the dimension on the cube which that
    # mesh belongs to.
    mesh_dim = src_mesh_cube.mesh_dim()

    meshinfo = _make_meshinfo(src_mesh_cube, method, src_mask, "source")
    gridinfo = _make_gridinfo(target_grid_cube, method, tgt_resolution, tgt_mask)

    regridder = Regridder(
        meshinfo, gridinfo, method=method, precomputed_weights=precomputed_weights
    )

    regrid_info = RegridInfo(
        dims=[mesh_dim],
        target=GridRecord(grid_x, grid_y),
        regridder=regridder,
    )

    return regrid_info


def _regrid_unstructured_to_rectilinear__perform(src_cube, regrid_info, mdtol):
    """
    Second (regrid) part of 'regrid_unstructured_to_rectilinear'.

    Perform the prepared regrid calculation on a single cube.

    """
    (mesh_dim,) = regrid_info.dims
    grid_x, grid_y = regrid_info.target
    regridder = regrid_info.regridder

<<<<<<< HEAD
    # Set up a function which can accept just chunk of data as an argument.
    regrid = functools.partial(
        _regrid_along_dims,
        regridder,
        dims=[mesh_dim],
        num_out_dims=2,
        mdtol=mdtol,
    )

    out_dtype = regridder._out_dtype(src_cube.dtype)

=======
>>>>>>> 01369d17
    # Apply regrid to all the chunks of src_cube, ensuring first that all
    # chunks cover the entire horizontal plane (otherwise they would break
    # the regrid function).
    if len(grid_x.shape) == 1:
        chunk_shape = (len(grid_x.points), len(grid_y.points))
    else:
        # Due to structural reasons, the order here must be reversed.
        chunk_shape = grid_x.shape[::-1]
    new_data = _map_complete_blocks(
        src_cube,
        _regrid_along_dims,
        (mesh_dim,),
        chunk_shape,
<<<<<<< HEAD
        dtype=out_dtype,
=======
        regridder=regridder,
        dims=[mesh_dim],
        num_out_dims=2,
        mdtol=mdtol,
>>>>>>> 01369d17
    )

    new_cube = _create_cube(
        new_data,
        src_cube,
        (mesh_dim,),
        (grid_x, grid_y),
        2,
    )

    # TODO: apply tweaks to created cube (slice out length 1 dimensions)

    return new_cube


def _regrid_rectilinear_to_unstructured__prepare(
    src_grid_cube,
    tgt_cube_or_mesh,
    method,
    precomputed_weights=None,
    src_resolution=None,
    src_mask=None,
    tgt_mask=None,
    tgt_location=None,
):
    """
    First (setup) part of 'regrid_rectilinear_to_unstructured'.

    Check inputs and calculate the sparse regrid matrix and related info.
    The 'regrid info' returned can be re-used over many 2d slices.

    """
    grid_x = _get_coord(src_grid_cube, "x")
    grid_y = _get_coord(src_grid_cube, "y")
    if isinstance(tgt_cube_or_mesh, Mesh):
        mesh = tgt_cube_or_mesh
        location = tgt_location
    else:
        mesh = tgt_cube_or_mesh.mesh
        location = tgt_cube_or_mesh.location

    if grid_x.ndim == 1:
        (grid_x_dim,) = src_grid_cube.coord_dims(grid_x)
        (grid_y_dim,) = src_grid_cube.coord_dims(grid_y)
    else:
        grid_y_dim, grid_x_dim = src_grid_cube.coord_dims(grid_x)

    meshinfo = _make_meshinfo(
        tgt_cube_or_mesh, method, tgt_mask, "target", location=tgt_location
    )
    gridinfo = _make_gridinfo(src_grid_cube, method, src_resolution, src_mask)

    regridder = Regridder(
        gridinfo, meshinfo, method=method, precomputed_weights=precomputed_weights
    )

    regrid_info = RegridInfo(
        dims=[grid_x_dim, grid_y_dim],
        target=MeshRecord(mesh, location),
        regridder=regridder,
    )

    return regrid_info


def _regrid_rectilinear_to_unstructured__perform(src_cube, regrid_info, mdtol):
    """
    Second (regrid) part of 'regrid_rectilinear_to_unstructured'.

    Perform the prepared regrid calculation on a single cube.

    """
    grid_x_dim, grid_y_dim = regrid_info.dims
    mesh, location = regrid_info.target
    regridder = regrid_info.regridder

    if location == "face":
        face_node = mesh.face_node_connectivity
        # In face_node_connectivity: `location`= face, `connected` = node, so
        # you want to get the length of the `location` dimension.
        chunk_shape = (face_node.shape[face_node.location_axis],)
    elif location == "node":
        chunk_shape = mesh.node_coords[0].shape
    else:
        raise NotImplementedError(f"Unrecognised location {location}.")

    out_dtype = regridder._out_dtype(src_cube.dtype)

    # Apply regrid to all the chunks of src_cube, ensuring first that all
    # chunks cover the entire horizontal plane (otherwise they would break
    # the regrid function).
    new_data = _map_complete_blocks(
        src_cube,
        _regrid_along_dims,
        (grid_x_dim, grid_y_dim),
        chunk_shape,
<<<<<<< HEAD
        dtype=out_dtype,
=======
        regridder=regridder,
        dims=[grid_x_dim, grid_y_dim],
        num_out_dims=1,
        mdtol=mdtol,
>>>>>>> 01369d17
    )

    new_cube = _create_cube(
        new_data,
        src_cube,
        (grid_x_dim, grid_y_dim),
        mesh.to_MeshCoords(location),
        1,
    )
    return new_cube


def _regrid_unstructured_to_unstructured__prepare(
    src_mesh_cube,
    tgt_cube_or_mesh,
    method,
    precomputed_weights=None,
    src_mask=None,
    tgt_mask=None,
    src_location=None,
    tgt_location=None,
):
    """
    First (setup) part of 'regrid_unstructured_to_unstructured'.

    Check inputs and calculate the sparse regrid matrix and related info.
    The 'regrid info' returned can be re-used over many 2d slices.

    """
    if isinstance(tgt_cube_or_mesh, Mesh):
        mesh = tgt_cube_or_mesh
        location = tgt_location
    else:
        mesh = tgt_cube_or_mesh.mesh
        location = tgt_cube_or_mesh.location

    mesh_dim = src_mesh_cube.mesh_dim()

    src_meshinfo = _make_meshinfo(
        src_mesh_cube, method, src_mask, "source", location=src_location
    )
    tgt_meshinfo = _make_meshinfo(
        tgt_cube_or_mesh, method, tgt_mask, "target", location=tgt_location
    )

    regridder = Regridder(
        src_meshinfo,
        tgt_meshinfo,
        method=method,
        precomputed_weights=precomputed_weights,
    )

    regrid_info = RegridInfo(
        dims=[mesh_dim],
        target=MeshRecord(mesh, location),
        regridder=regridder,
    )

    return regrid_info


def _regrid_unstructured_to_unstructured__perform(src_cube, regrid_info, mdtol):
    """
    Second (regrid) part of 'regrid_unstructured_to_unstructured'.

    Perform the prepared regrid calculation on a single cube.

    """
    (mesh_dim,) = regrid_info.dims
    mesh, location = regrid_info.target
    regridder = regrid_info.regridder

    if location == "face":
        face_node = mesh.face_node_connectivity
        chunk_shape = (face_node.shape[face_node.location_axis],)
    elif location == "node":
        chunk_shape = mesh.node_coords[0].shape
    else:
        raise NotImplementedError(f"Unrecognised location {location}.")

    new_data = _map_complete_blocks(
        src_cube,
        _regrid_along_dims,
        (mesh_dim,),
        chunk_shape,
        regridder=regridder,
        dims=[mesh_dim],
        num_out_dims=1,
        mdtol=mdtol,
    )

    new_cube = _create_cube(
        new_data,
        src_cube,
        (mesh_dim,),
        mesh.to_MeshCoords(location),
        1,
    )

    return new_cube


def regrid_rectilinear_to_rectilinear(
    src_cube,
    grid_cube,
    mdtol=0,
    method=Constants.Method.CONSERVATIVE,
    src_resolution=None,
    tgt_resolution=None,
):
    r"""
    Regrid rectilinear :class:`~iris.cube.Cube` onto another rectilinear grid.

    Return a new :class:`~iris.cube.Cube` with :attr:`~iris.cube.Cube.data`
    values calculated using the area weighted
    mean of :attr:`~iris.cube.Cube.data` values from ``src_cube`` regridded onto the
    horizontal grid of ``grid_cube``.

    Parameters
    ----------
    src_cube : :class:`iris.cube.Cube`
        A rectilinear instance of :class:`~iris.cube.Cube` that supplies the data,
        metadata and coordinates.
    grid_cube : :class:`iris.cube.Cube`
        A rectilinear instance of :class:`~iris.cube.Cube` that supplies the desired
        horizontal grid definition.
    mdtol : float, default=0
        Tolerance of missing data. The value returned in each element of the
        returned :class:`~iris.cube.Cube`\\ 's :attr:`~iris.cube.Cube.data`
        array will be masked if the fraction of masked
        data in the overlapping cells of ``src_cube`` exceeds ``mdtol``. This
        fraction is calculated based on the area of masked cells within each
        target cell. ``mdtol=0`` means no missing data is tolerated while ``mdtol=1``
        will mean the resulting element will be masked if and only if all the
        overlapping cells of ``src_cube`` are masked.
    method : :class:`Constants.Method`, , default=Constants.Method.CONSERVATIVE.
            The method to be used to calculate weights.
    src_resolution, tgt_resolution : int, optional
        If present, represents the amount of latitude slices per source/target cell
        given to ESMF for calculation.

    Returns
    -------
    :class:`iris.cube.Cube`
        A new :class:`~iris.cube.Cube` instance.

    """
    regrid_info = _regrid_rectilinear_to_rectilinear__prepare(
        src_cube,
        grid_cube,
        method=method,
        src_resolution=src_resolution,
        tgt_resolution=tgt_resolution,
    )
    result = _regrid_rectilinear_to_rectilinear__perform(src_cube, regrid_info, mdtol)
    return result


class ESMFAreaWeighted:
    """
    A scheme which can be recognised by :meth:`iris.cube.Cube.regrid`.

    This class describes an area-weighted regridding scheme for regridding
    between horizontal grids/meshes. It uses :mod:`esmpy` to handle
    calculations and allows for different coordinate systems.

    """

    def __init__(
        self, mdtol=0, use_src_mask=False, use_tgt_mask=False, tgt_location="face"
    ):
        """
        Area-weighted scheme for regridding between rectilinear grids.

        Parameters
        ----------
        mdtol : float, default=0
            Tolerance of missing data. The value returned in each element of
            the returned array will be masked if the fraction of missing data
            exceeds ``mdtol``. This fraction is calculated based on the area of
            masked cells within each target cell. ``mdtol=0`` means no masked
            data is tolerated while ``mdtol=1`` will mean the resulting element
            will be masked if and only if all the overlapping elements of the
            source grid are masked.
        use_src_mask : bool, default=False
            If True, derive a mask from source cube which will tell :mod:`esmpy`
            which points to ignore.
        use_tgt_mask : bool, default=False
            If True, derive a mask from target cube which will tell :mod:`esmpy`
            which points to ignore.
        tgt_location : str or None, default="face"
            Either "face" or "node". Describes the location for data on the mesh
            if the target is not a :class:`~iris.cube.Cube`.

        """
        if not (0 <= mdtol <= 1):
            msg = "Value for mdtol must be in range 0 - 1, got {}."
            raise ValueError(msg.format(mdtol))
        if tgt_location is not None and tgt_location != "face":
            raise ValueError(
                "For area weighted regridding, target location must be 'face'."
            )
        self.mdtol = mdtol
        self.use_src_mask = use_src_mask
        self.use_tgt_mask = use_tgt_mask
        self.tgt_location = "face"

    def __repr__(self):
        """Return a representation of the class."""
        return "ESMFAreaWeighted(mdtol={})".format(self.mdtol)

    def regridder(
        self,
        src_grid,
        tgt_grid,
        use_src_mask=None,
        use_tgt_mask=None,
        tgt_location="face",
    ):
        """
        Create regridder to perform regridding from ``src_grid`` to ``tgt_grid``.

        Parameters
        ----------
        src_grid : :class:`iris.cube.Cube`
            The :class:`~iris.cube.Cube` defining the source.
        tgt_grid : :class:`iris.cube.Cube` or :class:`iris.experimental.ugrid.Mesh`
            The unstructured :class:`~iris.cube.Cube`or
            :class:`~iris.experimental.ugrid.Mesh` defining the target.
        use_src_mask : :obj:`~numpy.typing.ArrayLike` or bool, optional
            Array describing which elements :mod:`esmpy` will ignore on the src_grid.
            If True, the mask will be derived from src_grid.
        use_tgt_mask : :obj:`~numpy.typing.ArrayLike` or bool, optional
            Array describing which elements :mod:`esmpy` will ignore on the tgt_grid.
            If True, the mask will be derived from tgt_grid.
        tgt_location : str or None, default="face"
            Either "face" or "node". Describes the location for data on the mesh
            if the target is not a :class:`~iris.cube.Cube`.


        Returns
        -------
        :class:`ESMFAreaWeightedRegridder`
            A callable instance of a regridder with the interface: ``regridder(cube)``
                ... where ``cube`` is a :class:`~iris.cube.Cube` with the same
                grid as ``src_grid`` that is to be regridded to the grid of
                ``tgt_grid``.

        Raises
        ------
        ValueError
            If ``use_src_mask`` or ``use_tgt_mask`` are True while the masks on ``src_grid``
            or ``tgt_grid`` respectively are not constant over non-horizontal dimensions.
        """
        if use_src_mask is None:
            use_src_mask = self.use_src_mask
        if use_tgt_mask is None:
            use_tgt_mask = self.use_tgt_mask
        if tgt_location is not None and tgt_location != "face":
            raise ValueError(
                "For area weighted regridding, target location must be 'face'."
            )
        return ESMFAreaWeightedRegridder(
            src_grid,
            tgt_grid,
            mdtol=self.mdtol,
            use_src_mask=use_src_mask,
            use_tgt_mask=use_tgt_mask,
            tgt_location="face",
        )


class ESMFBilinear:
    """
    A scheme which can be recognised by :meth:`iris.cube.Cube.regrid`.

    This class describes a bilinear regridding scheme for regridding
    between horizontal grids/meshes. It uses :mod:`esmpy` to handle
    calculations and allows for different coordinate systems.
    """

    def __init__(
        self, mdtol=0, use_src_mask=False, use_tgt_mask=False, tgt_location=None
    ):
        """
        Area-weighted scheme for regridding between rectilinear grids.

        Parameters
        ----------
        mdtol : float, default=0
            Tolerance of missing data. The value returned in each element of
            the returned array will be masked if the fraction of missing data
            exceeds ``mdtol``.
        use_src_mask : bool, default=False
            If True, derive a mask from source cube which will tell :mod:`esmpy`
            which points to ignore.
        use_tgt_mask : bool, default=False
            If True, derive a mask from target cube which will tell :mod:`esmpy`
            which points to ignore.
        tgt_location : str or None, default=None
            Either "face" or "node". Describes the location for data on the mesh
            if the target is not a :class:`~iris.cube.Cube`.

        """
        if not (0 <= mdtol <= 1):
            msg = "Value for mdtol must be in range 0 - 1, got {}."
            raise ValueError(msg.format(mdtol))
        self.mdtol = mdtol
        self.use_src_mask = use_src_mask
        self.use_tgt_mask = use_tgt_mask
        self.tgt_location = tgt_location

    def __repr__(self):
        """Return a representation of the class."""
        return "ESMFBilinear(mdtol={})".format(self.mdtol)

    def regridder(
        self,
        src_grid,
        tgt_grid,
        use_src_mask=None,
        use_tgt_mask=None,
        tgt_location=None,
    ):
        """
        Create regridder to perform regridding from ``src_grid`` to ``tgt_grid``.

        Parameters
        ----------
        src_grid : :class:`iris.cube.Cube`
            The :class:`~iris.cube.Cube` defining the source.
        tgt_grid : :class:`iris.cube.Cube` or :class:`iris.experimental.ugrid.Mesh`
            The unstructured :class:`~iris.cube.Cube`or
            :class:`~iris.experimental.ugrid.Mesh` defining the target.
        use_src_mask : :obj:`~numpy.typing.ArrayLike` or bool, optional
            Array describing which elements :mod:`esmpy` will ignore on the src_grid.
            If True, the mask will be derived from src_grid.
        use_tgt_mask : :obj:`~numpy.typing.ArrayLike` or bool, optional
            Array describing which elements :mod:`esmpy` will ignore on the tgt_grid.
            If True, the mask will be derived from tgt_grid.
        tgt_location : str or None, default=None
            Either "face" or "node". Describes the location for data on the mesh
            if the target is not a :class:`~iris.cube.Cube`.

        Returns
        -------
        :class:`ESMFBilinearRegridder`
            A callable instance of a regridder with the interface: ``regridder(cube)``
                ... where ``cube`` is a :class:`~iris.cube.Cube` with the same
                grid as ``src_grid`` that is to be regridded to the grid of
                ``tgt_grid``.

        Raises
        ------
        ValueError
            If ``use_src_mask`` or ``use_tgt_mask`` are True while the masks on ``src_grid``
            or ``tgt_grid`` respectively are not constant over non-horizontal dimensions.
        """
        if use_src_mask is None:
            use_src_mask = self.use_src_mask
        if use_tgt_mask is None:
            use_tgt_mask = self.use_tgt_mask
        if tgt_location is None:
            tgt_location = self.tgt_location
        return ESMFBilinearRegridder(
            src_grid,
            tgt_grid,
            mdtol=self.mdtol,
            use_src_mask=use_src_mask,
            use_tgt_mask=use_tgt_mask,
            tgt_location=tgt_location,
        )


class ESMFNearest:
    """
    A scheme which can be recognised by :meth:`iris.cube.Cube.regrid`.

    This class describes a nearest neighbour regridding scheme for regridding
    between horizontal grids/meshes. It uses :mod:`esmpy` to handle
    calculations and allows for different coordinate systems.

    Notes
    -----
    By default, masked data is handled by masking the result when the
    nearest source point is masked, however, if `use_src_mask` is True, then
    the nearest unmasked point is used instead. This differs from other regridding
    methods where `use_src_mask` has no effect on the mathematics. Like other
    methods, when `use_src_mask` is True, the mask must be constant over all
    non-horizontal dimensions otherwise an error is thrown.

    When two source points are a constant distance from a target point,
    the decision for which point is used is based on the indexing which ESMF gives
    the points. ESMF describes this decision as somewhat arbitrary:
    https://earthsystemmodeling.org/docs/release/latest/ESMF_refdoc/node3.html#SECTION03023000000000000000
    As a result of this, while the same object ought to behave consistently for
    this scheme, there is no guarantee that different objects representing
    the same equivalent space will behave the same.
    """

    def __init__(self, use_src_mask=False, use_tgt_mask=False, tgt_location=None):
        """
        Nearest neighbour scheme for regridding between rectilinear grids.

        Parameters
        ----------
        use_src_mask : bool, default=False
            If True, derive a mask from source cube which will tell :mod:`esmpy`
            which points to ignore.
        use_tgt_mask : bool, default=False
            If True, derive a mask from target cube which will tell :mod:`esmpy`
            which points to ignore.
        tgt_location : str or None, default=None
            Either "face" or "node". Describes the location for data on the mesh
            if the target is not a :class:`~iris.cube.Cube`.
        """
        self.use_src_mask = use_src_mask
        self.use_tgt_mask = use_tgt_mask
        self.tgt_location = tgt_location

    def __repr__(self):
        """Return a representation of the class."""
        return "ESMFNearest()"

    def regridder(
        self,
        src_grid,
        tgt_grid,
        use_src_mask=None,
        use_tgt_mask=None,
        tgt_location=None,
    ):
        """
        Create regridder to perform regridding from ``src_grid`` to ``tgt_grid``.

        Parameters
        ----------
        src_grid : :class:`iris.cube.Cube`
            The :class:`~iris.cube.Cube` defining the source.
        tgt_grid : :class:`iris.cube.Cube` or :class:`iris.experimental.ugrid.Mesh`
            The unstructured :class:`~iris.cube.Cube`or
            :class:`~iris.experimental.ugrid.Mesh` defining the target.
        use_src_mask : :obj:`~numpy.typing.ArrayLike` or bool, optional
            Array describing which elements :mod:`esmpy` will ignore on the src_grid.
            If True, the mask will be derived from src_grid.
        use_tgt_mask : :obj:`~numpy.typing.ArrayLike` or bool, optional
            Array describing which elements :mod:`esmpy` will ignore on the tgt_grid.
            If True, the mask will be derived from tgt_grid.
        tgt_location : str or None, default=None
            Either "face" or "node". Describes the location for data on the mesh
            if the target is not a :class:`~iris.cube.Cube`.

        Returns
        -------
        :class:`ESMFNearestRegridder`
            A callable instance of a regridder with the interface: ``regridder(cube)``
                ... where ``cube`` is a :class:`~iris.cube.Cube` with the same
                grid as ``src_grid`` that is to be regridded to the grid of
                ``tgt_grid``.

        Raises
        ------
        ValueError
            If ``use_src_mask`` or ``use_tgt_mask`` are True while the masks on ``src_grid``
            or ``tgt_grid`` respectively are not constant over non-horizontal dimensions.
        """
        if use_src_mask is None:
            use_src_mask = self.use_src_mask
        if use_tgt_mask is None:
            use_tgt_mask = self.use_tgt_mask
        if tgt_location is None:
            tgt_location = self.tgt_location
        return ESMFNearestRegridder(
            src_grid,
            tgt_grid,
            use_src_mask=use_src_mask,
            use_tgt_mask=use_tgt_mask,
            tgt_location=tgt_location,
        )


class _ESMFRegridder:
    r"""Generic regridder class for regridding of :class:`~iris.cube.Cube`\\ s."""

    def __init__(
        self,
        src,
        tgt,
        method,
        mdtol=None,
        use_src_mask=False,
        use_tgt_mask=False,
        tgt_location=None,
        **kwargs,
    ):
        """
        Create regridder for conversions between ``src`` and ``tgt``.

        Parameters
        ----------
        src : :class:`iris.cube.Cube`
            The rectilinear :class:`~iris.cube.Cube` providing the source grid.
        tgt : :class:`iris.cube.Cube` or :class:`iris.experimental.ugrid.Mesh`
            The rectilinear :class:`~iris.cube.Cube` providing the target grid.
        method : :class:`Constants.Method`
            The method to be used to calculate weights.
        mdtol : float, default=None
            Tolerance of missing data. The value returned in each element of
            the returned array will be masked if the fraction of masked data
            exceeds ``mdtol``. ``mdtol=0`` means no missing data is tolerated while
            ``mdtol=1`` will mean the resulting element will be masked if and only
            if all the contributing elements of data are masked. If no value is given,
            this will default to 1 for conservative regridding and 0 otherwise.
        use_src_mask, use_tgt_mask : :obj:`~numpy.typing.ArrayLike` or bool, default=False
            Either an array representing the cells in the source/target to ignore, or else
            a boolean value. If True, this array is taken from the mask on the data
            in ``src`` or ``tgt``. If False, no mask will be taken and all points will
            be used in weights calculation.
        tgt_location : str or None, default=None
            Either "face" or "node". Describes the location for data on the mesh
            if the target is not a :class:`~iris.cube.Cube`.

        Raises
        ------
        ValueError
            If ``use_src_mask`` or ``use_tgt_mask`` are True while the masks on ``src``
            or ``tgt`` respectively are not constant over non-horizontal dimensions.

        """
        method = check_method(method)
        if mdtol is None:
            if method == Constants.Method.CONSERVATIVE:
                mdtol = 1
            elif method in (Constants.Method.BILINEAR, Constants.Method.NEAREST):
                mdtol = 0
        if not (0 <= mdtol <= 1):
            msg = "Value for mdtol must be in range 0 - 1, got {}."
            raise ValueError(msg.format(mdtol))
        self.mdtol = mdtol
        self.method = method

        self.src_mask = _get_mask(src, use_src_mask)
        kwargs["src_mask"] = self.src_mask
        self.tgt_mask = _get_mask(tgt, use_tgt_mask)
        kwargs["tgt_mask"] = self.tgt_mask

        src_is_mesh = src.mesh is not None
        tgt_is_mesh = isinstance(tgt, Mesh) or tgt.mesh is not None
        if src_is_mesh:
            if tgt_is_mesh:
                prepare_func = _regrid_unstructured_to_unstructured__prepare
                kwargs["tgt_location"] = tgt_location
            else:
                prepare_func = _regrid_unstructured_to_rectilinear__prepare
        else:
            if tgt_is_mesh:
                prepare_func = _regrid_rectilinear_to_unstructured__prepare
                kwargs["tgt_location"] = tgt_location
            else:
                prepare_func = _regrid_rectilinear_to_rectilinear__prepare
        regrid_info = prepare_func(src, tgt, method, **kwargs)

        # Store regrid info.
        self._tgt = regrid_info.target
        self.regridder = regrid_info.regridder

        # Record the source grid.
        if src_is_mesh:
            self._src = MeshRecord(src.mesh, src.location)
        else:
            self._src = GridRecord(_get_coord(src, "x"), _get_coord(src, "y"))

    def __call__(self, cube):
        """
        Regrid this :class:`~iris.cube.Cube` onto the target grid of this regridder instance.

        The given :class:`~iris.cube.Cube` must be defined with the same grid as the source
        :class:`~iris.cube.Cube` used to create this :class:`_ESMFRegridder` instance.

        Parameters
        ----------
        cube : :class:`iris.cube.Cube`
            A :class:`~iris.cube.Cube` instance to be regridded.

        Returns
        -------
        :class:`iris.cube.Cube`
            A :class:`~iris.cube.Cube` defined with the horizontal dimensions of the target
            and the other dimensions from this :class:`~iris.cube.Cube`. The data values of
            this :class:`~iris.cube.Cube` will be converted to values on the new grid using
            regridding via :mod:`esmpy` generated weights.

        """
        if cube.mesh is not None:
            # TODO: replace temporary hack when iris issues are sorted.
            # Ignore differences in var_name that might be caused by saving.
            # TODO: uncomment this when iris issue with masked array comparison is sorted.
            # self_mesh = copy.deepcopy(self._src.mesh)
            # self_mesh.var_name = mesh.var_name
            # for self_coord, other_coord in zip(self_mesh.all_coords, mesh.all_coords):
            #     if self_coord is not None:
            #         self_coord.var_name = other_coord.var_name
            # for self_con, other_con in zip(
            #     self_mesh.all_connectivities, mesh.all_connectivities
            # ):
            #     if self_con is not None:
            #         self_con.var_name = other_con.var_name
            # if self_mesh != mesh:
            #     raise ValueError(
            #         "The given cube is not defined on the same "
            #         "source mesh as this regridder."
            #     )
            dims = [cube.mesh_dim()]

        else:
            new_src_x, new_src_y = (_get_coord(cube, "x"), _get_coord(cube, "y"))

            # Check the source grid matches that used in initialisation
            for saved_coord, new_coord in zip(self._src, (new_src_x, new_src_y)):
                # Ignore differences in var_name that might be caused by saving.
                saved_coord = copy.deepcopy(saved_coord)
                saved_coord.var_name = new_coord.var_name
                if saved_coord != new_coord:
                    raise ValueError(
                        "The given cube is not defined on the same "
                        "source grid as this regridder."
                    )

            if len(new_src_x.shape) == 1:
                dims = [cube.coord_dims(new_src_x)[0], cube.coord_dims(new_src_y)[0]]
            else:
                # Due to structural reasons, the order here must be reversed.
                dims = cube.coord_dims(new_src_x)[::-1]

        regrid_info = RegridInfo(
            dims=dims,
            target=self._tgt,
            regridder=self.regridder,
        )
        src_is_mesh = cube.mesh is not None
        tgt_is_mesh = isinstance(self._tgt, MeshRecord)

        if src_is_mesh:
            if tgt_is_mesh:
                perform_func = _regrid_unstructured_to_unstructured__perform
            else:
                perform_func = _regrid_unstructured_to_rectilinear__perform
        else:
            if tgt_is_mesh:
                perform_func = _regrid_rectilinear_to_unstructured__perform
            else:
                perform_func = _regrid_rectilinear_to_rectilinear__perform
        result = perform_func(cube, regrid_info, self.mdtol)

        return result


class ESMFAreaWeightedRegridder(_ESMFRegridder):
    r"""Regridder class for conservative regridding of :class:`~iris.cube.Cube`\\ s."""

    def __init__(
        self,
        src,
        tgt,
        mdtol=0,
        precomputed_weights=None,
        src_resolution=None,
        tgt_resolution=None,
        use_src_mask=False,
        use_tgt_mask=False,
        tgt_location="face",
    ):
        """
        Create regridder for conversions between ``src`` and ``tgt``.

        Parameters
        ----------
        src : :class:`iris.cube.Cube`
            The rectilinear :class:`~iris.cube.Cube` providing the source.
        tgt : :class:`iris.cube.Cube` or :class:`iris.experimental.ugrid.Mesh`
            The unstructured :class:`~iris.cube.Cube`or
            :class:`~iris.experimental.ugrid.Mesh` defining the target.
        mdtol : float, default=0
            Tolerance of missing data. The value returned in each element of
            the returned array will be masked if the fraction of masked data
            exceeds ``mdtol``. ``mdtol=0`` means no missing data is tolerated while
            ``mdtol=1`` will mean the resulting element will be masked if and only
            if all the contributing elements of data are masked.
        precomputed_weights : :class:`scipy.sparse.spmatrix`, optional
            If ``None``, :mod:`esmpy` will be used to
            calculate regridding weights. Otherwise, :mod:`esmpy` will be bypassed
            and ``precomputed_weights`` will be used as the regridding weights.
        src_resolution, tgt_resolution : int, optional
            If present, represents the amount of latitude slices per source/target cell
            given to ESMF for calculation. If resolution is set, ``src`` and ``tgt``
            respectively must have strictly increasing bounds (bounds may be transposed
            plus or minus 360 degrees to make the bounds strictly increasing).
        use_src_mask, use_tgt_mask : :obj:`~numpy.typing.ArrayLike` or bool, default=False
            Either an array representing the cells in the source/target to ignore, or else
            a boolean value. If True, this array is taken from the mask on the data
            in ``src`` or ``tgt``. If False, no mask will be taken and all points will
            be used in weights calculation.
        tgt_location : str or None, default="face"
            Either "face" or "node". Describes the location for data on the mesh
            if the target is not a :class:`~iris.cube.Cube`.

        Raises
        ------
        ValueError
            If ``use_src_mask`` or ``use_tgt_mask`` are True while the masks on ``src``
            or ``tgt`` respectively are not constant over non-horizontal dimensions or
            if tgt_location is not "face".
        """
        kwargs = dict()
        if src_resolution is not None:
            kwargs["src_resolution"] = src_resolution
        if tgt_resolution is not None:
            kwargs["tgt_resolution"] = tgt_resolution
        if tgt_location is not None and tgt_location != "face":
            raise ValueError(
                "For area weighted regridding, target location must be 'face'."
            )
        kwargs["use_src_mask"] = use_src_mask
        kwargs["use_tgt_mask"] = use_tgt_mask
        super().__init__(
            src,
            tgt,
            Constants.Method.CONSERVATIVE,
            mdtol=mdtol,
            precomputed_weights=precomputed_weights,
            tgt_location="face",
            **kwargs,
        )


class ESMFBilinearRegridder(_ESMFRegridder):
    r"""Regridder class for bilinear regridding of :class:`~iris.cube.Cube`\\ s."""

    def __init__(
        self,
        src,
        tgt,
        mdtol=0,
        precomputed_weights=None,
        use_src_mask=False,
        use_tgt_mask=False,
        tgt_location=None,
    ):
        """
        Create regridder for conversions between ``src`` and ``tgt``.

        Parameters
        ----------
        src : :class:`iris.cube.Cube`
            The rectilinear :class:`~iris.cube.Cube` providing the source.
        tgt : :class:`iris.cube.Cube` or :class:`iris.experimental.ugrid.Mesh`
            The unstructured :class:`~iris.cube.Cube`or
            :class:`~iris.experimental.ugrid.Mesh` defining the target.
        mdtol : float, default=0
            Tolerance of missing data. The value returned in each element of
            the returned array will be masked if the fraction of masked data
            exceeds ``mdtol``. ``mdtol=0`` means no missing data is tolerated while
            ``mdtol=1`` will mean the resulting element will be masked if and only
            if all the contributing elements of data are masked.
        precomputed_weights : :class:`scipy.sparse.spmatrix`, optional
            If ``None``, :mod:`esmpy` will be used to
            calculate regridding weights. Otherwise, :mod:`esmpy` will be bypassed
            and ``precomputed_weights`` will be used as the regridding weights.
        use_src_mask, use_tgt_mask : :obj:`~numpy.typing.ArrayLike` or bool, default=False
            Either an array representing the cells in the source/target to ignore, or else
            a boolean value. If True, this array is taken from the mask on the data
            in ``src`` or ``tgt``. If False, no mask will be taken and all points will
            be used in weights calculation.
        tgt_location : str or None, default=None
            Either "face" or "node". Describes the location for data on the mesh
            if the target is not a :class:`~iris.cube.Cube`.

        Raises
        ------
        ValueError
            If ``use_src_mask`` or ``use_tgt_mask`` are True while the masks on ``src``
            or ``tgt`` respectively are not constant over non-horizontal dimensions.
        """
        super().__init__(
            src,
            tgt,
            Constants.Method.BILINEAR,
            mdtol=mdtol,
            precomputed_weights=precomputed_weights,
            use_src_mask=use_src_mask,
            use_tgt_mask=use_tgt_mask,
            tgt_location=tgt_location,
        )


class ESMFNearestRegridder(_ESMFRegridder):
    r"""Regridder class for nearest (source to destination) regridding of :class:`~iris.cube.Cube`\\ s."""

    def __init__(
        self,
        src,
        tgt,
        precomputed_weights=None,
        use_src_mask=False,
        use_tgt_mask=False,
        tgt_location=None,
    ):
        """
        Create regridder for conversions between ``src`` and ``tgt``.

        Parameters
        ----------
        src : :class:`iris.cube.Cube`
            The rectilinear :class:`~iris.cube.Cube` providing the source.
        tgt : :class:`iris.cube.Cube` or :class:`iris.experimental.ugrid.Mesh`
            The unstructured :class:`~iris.cube.Cube`or
            :class:`~iris.experimental.ugrid.Mesh` defining the target.
        precomputed_weights : :class:`scipy.sparse.spmatrix`, optional
            If ``None``, :mod:`esmpy` will be used to
            calculate regridding weights. Otherwise, :mod:`esmpy` will be bypassed
            and ``precomputed_weights`` will be used as the regridding weights.
        use_src_mask, use_tgt_mask : :obj:`~numpy.typing.ArrayLike` or bool, default=False
            Either an array representing the cells in the source/target to ignore, or else
            a boolean value. If True, this array is taken from the mask on the data
            in ``src`` or ``tgt``. If False, no mask will be taken and all points will
            be used in weights calculation.
        tgt_location : str or None, default=None
            Either "face" or "node". Describes the location for data on the mesh
            if the target is not a :class:`~iris.cube.Cube`.

        Raises
        ------
        ValueError
            If ``use_src_mask`` or ``use_tgt_mask`` are True while the masks on ``src``
            or ``tgt`` respectively are not constant over non-horizontal dimensions.
        """
        super().__init__(
            src,
            tgt,
            Constants.Method.NEAREST,
            mdtol=0,
            precomputed_weights=precomputed_weights,
            use_src_mask=use_src_mask,
            use_tgt_mask=use_tgt_mask,
            tgt_location=tgt_location,
        )<|MERGE_RESOLUTION|>--- conflicted
+++ resolved
@@ -275,11 +275,7 @@
     return result
 
 
-<<<<<<< HEAD
-def _map_complete_blocks(src, func, dims, out_sizes, dtype=None):
-=======
-def _map_complete_blocks(src, func, active_dims, out_sizes, *args, **kwargs):
->>>>>>> 01369d17
+def _map_complete_blocks(src, func, active_dims, out_sizes, *args, dtype=None, **kwargs):
     """
     Apply a function to complete blocks.
 
@@ -381,12 +377,8 @@
         chunks=out_chunks,
         drop_axis=dropped_dims,
         new_axis=new_axis,
-<<<<<<< HEAD
         dtype=dtype,
-=======
-        dtype=src.dtype,
         **kwargs,
->>>>>>> 01369d17
     )
 
 
@@ -569,20 +561,8 @@
     grid_x, grid_y = regrid_info.target
     regridder = regrid_info.regridder
 
-<<<<<<< HEAD
-    # Set up a function which can accept just chunk of data as an argument.
-    regrid = functools.partial(
-        _regrid_along_dims,
-        regridder,
-        dims=[grid_x_dim, grid_y_dim],
-        num_out_dims=2,
-        mdtol=mdtol,
-    )
-
     out_dtype = regridder._out_dtype(src_cube.dtype)
 
-=======
->>>>>>> 01369d17
     # Apply regrid to all the chunks of src_cube, ensuring first that all
     # chunks cover the entire horizontal plane (otherwise they would break
     # the regrid function).
@@ -596,14 +576,11 @@
         _regrid_along_dims,
         (grid_x_dim, grid_y_dim),
         chunk_shape,
-<<<<<<< HEAD
-        dtype=out_dtype,
-=======
         regridder=regridder,
         dims=[grid_x_dim, grid_y_dim],
         num_out_dims=2,
         mdtol=mdtol,
->>>>>>> 01369d17
+        dtype=out_dtype,
     )
 
     new_cube = _create_cube(
@@ -666,20 +643,8 @@
     grid_x, grid_y = regrid_info.target
     regridder = regrid_info.regridder
 
-<<<<<<< HEAD
-    # Set up a function which can accept just chunk of data as an argument.
-    regrid = functools.partial(
-        _regrid_along_dims,
-        regridder,
-        dims=[mesh_dim],
-        num_out_dims=2,
-        mdtol=mdtol,
-    )
-
     out_dtype = regridder._out_dtype(src_cube.dtype)
 
-=======
->>>>>>> 01369d17
     # Apply regrid to all the chunks of src_cube, ensuring first that all
     # chunks cover the entire horizontal plane (otherwise they would break
     # the regrid function).
@@ -693,14 +658,11 @@
         _regrid_along_dims,
         (mesh_dim,),
         chunk_shape,
-<<<<<<< HEAD
-        dtype=out_dtype,
-=======
         regridder=regridder,
         dims=[mesh_dim],
         num_out_dims=2,
         mdtol=mdtol,
->>>>>>> 01369d17
+        dtype=out_dtype,
     )
 
     new_cube = _create_cube(
@@ -797,14 +759,11 @@
         _regrid_along_dims,
         (grid_x_dim, grid_y_dim),
         chunk_shape,
-<<<<<<< HEAD
-        dtype=out_dtype,
-=======
         regridder=regridder,
         dims=[grid_x_dim, grid_y_dim],
         num_out_dims=1,
         mdtol=mdtol,
->>>>>>> 01369d17
+        dtype=out_dtype,
     )
 
     new_cube = _create_cube(
@@ -877,6 +836,8 @@
     mesh, location = regrid_info.target
     regridder = regrid_info.regridder
 
+    out_dtype = regridder._out_dtype(src_cube.dtype)
+
     if location == "face":
         face_node = mesh.face_node_connectivity
         chunk_shape = (face_node.shape[face_node.location_axis],)
@@ -894,6 +855,7 @@
         dims=[mesh_dim],
         num_out_dims=1,
         mdtol=mdtol,
+        dtype=dtype,
     )
 
     new_cube = _create_cube(
