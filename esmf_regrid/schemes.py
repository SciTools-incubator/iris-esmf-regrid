"""Provides an iris interface for regridding."""

from collections import namedtuple
import copy
import functools

from cf_units import Unit
import dask.array as da
import iris.coords
import iris.cube
from iris.exceptions import CoordinateNotFoundError
from iris.experimental.ugrid import Mesh
import numpy as np

from esmf_regrid import Constants, check_method
from esmf_regrid.esmf_regridder import GridInfo, RefinedGridInfo, Regridder
from esmf_regrid.experimental.unstructured_regrid import MeshInfo

__all__ = [
    "ESMFAreaWeighted",
    "ESMFAreaWeightedRegridder",
    "ESMFBilinear",
    "ESMFBilinearRegridder",
    "ESMFNearest",
    "ESMFNearestRegridder",
    "regrid_rectilinear_to_rectilinear",
]


def _get_coord(cube, axis):
    try:
        coord = cube.coord(axis=axis, dim_coords=True)
    except CoordinateNotFoundError:
        coord = cube.coord(axis=axis)
    return coord


def _get_mask(cube_or_mesh, use_mask=True):
    if use_mask is False:
        result = None
    elif use_mask is True:
        if isinstance(cube_or_mesh, Mesh):
            result = None
        else:
            cube = cube_or_mesh
            src_x, src_y = (_get_coord(cube, "x"), _get_coord(cube, "y"))

            horizontal_dims = set(cube.coord_dims(src_x)) | set(cube.coord_dims(src_y))
            other_dims = tuple(set(range(cube.ndim)) - horizontal_dims)

            # Find a representative slice of data that spans both horizontal coords.
            if cube.coord_dims(src_x) == cube.coord_dims(src_y):
                slices = cube.slices([src_x])
            else:
                slices = cube.slices([src_x, src_y])
            data = next(slices).data
            if np.ma.is_masked(data):
                # Check that the mask is constant along all other dimensions.
                full_mask = da.ma.getmaskarray(cube.core_data())
                if not np.array_equal(
                    da.all(full_mask, axis=other_dims).compute(),
                    da.any(full_mask, axis=other_dims).compute(),
                ):
                    raise ValueError(
                        "The mask derived from the cube is not constant over non-horizontal dimensions."
                        "Consider passing in an explicit mask instead."
                    )
                mask = np.ma.getmaskarray(data)
                # Due to structural reasons, the mask should be transposed for curvilinear grids.
                if cube.coord_dims(src_x) != cube.coord_dims(src_y):
                    mask = mask.T
            else:
                mask = None
            result = mask
    else:
        result = use_mask
    return result


def _contiguous_masked(bounds, mask):
    """
    Return the (N+1, M+1) vertices for 2D coordinate bounds of shape (N, M, 4).

    Assumes the bounds are contiguous outside of the mask. As long as the only
    discontiguities are associated with masked points, the returned vertices will
    represent every bound associated with an unmasked point. This function is
    designed to replicate the behaviour of iris.Coord.contiguous_bounds() for such
    bounds. For each vertex in the returned array there are up to four choices of
    bounds to derive from. Bounds associated with umasked points will be prioritised
    in this choice.

    For example, suppose we have a masked array:

    # 0 0 0 0
    # 0 - - 0
    # 0 - - 0
    # 0 0 0 0

    Now the indices of the final bounds dimension correspond to positions on the
    vertex array. For a bound whose first indixes are (i, j) the corresponding
    position in the vertex array of the four final indices are as follows:
    0=(j, i), 1=(j, i+1), 2=(j+1, i+1), 3=(j+1, i)
    The indices of the bounds which the final array will derive from are as follows:

    # (0, 0, 0) (0, 1, 0) (0, 2, 0) (0, 3, 0) (0, 3, 1)
    # (1, 0, 0) (1, 0, 1) (0, 2, 3) (1, 3, 0) (1, 3, 1)
    # (2, 0, 0) (2, 0, 1) (1, 1, 2) (2, 3, 0) (2, 3, 1)
    # (3, 0, 0) (3, 1, 0) (3, 2, 0) (3, 3, 0) (3, 3, 1)
    # (3, 0, 3) (3, 1, 3) (3, 3, 3) (3, 3, 3) (3, 3, 2)

    Note that only the center bound derives from a masked cell as there are no
    unmasked points to derive from.
    """
    mask = np.array(mask, dtype=int)

    # Construct a blank template array in the shape of the output.
    blank_template = np.zeros([size + 1 for size in mask.shape], dtype=int)

    # Define the slices of the resulting vertex array which derive from the
    # bounds in index 0 to 3.
    slice_0 = np.s_[:-1, :-1]
    slice_1 = np.s_[:-1, 1:]
    slice_2 = np.s_[1:, 1:]
    slice_3 = np.s_[1:, :-1]

    # Define the bounds which will derive from the bounds in index 0.
    filter_0 = blank_template.copy()
    filter_0[slice_0] = 1 - mask
    # Ensure the corner points are covered appropriately.
    filter_0[0, 0] = 1

    # Define the bounds which will derive from the bounds in index 1.
    filter_1 = blank_template.copy()
    filter_1[slice_1] = 1 - mask
    # Ensure the corner and edge bounds are covered appropriately.
    filter_1[0, 1:] = 1
    # Do not cover any points already covered.
    filter_1 = filter_1 * (1 - filter_0)

    # Define the bounds which will derive from the bounds in index 3.
    filter_3 = blank_template.copy()
    filter_3[slice_3] = 1 - mask
    # Ensure the corner and edge bounds are covered appropriately.
    filter_3[1:, 0] = 1
    # Do not cover any points already covered.
    filter_3 = filter_3 * (1 - filter_0 - filter_1)

    # The bounds deriving from index 2 will be all those not already covered.
    filter_2 = 1 - filter_0 - filter_1 - filter_3

    # Copy the bounds information over into the appropriate places.
    contiguous_bounds = blank_template.astype(bounds.dtype)
    contiguous_bounds[slice_0] += bounds[:, :, 0] * filter_0[slice_0]
    contiguous_bounds[slice_1] += bounds[:, :, 1] * filter_1[slice_1]
    contiguous_bounds[slice_2] += bounds[:, :, 2] * filter_2[slice_2]
    contiguous_bounds[slice_3] += bounds[:, :, 3] * filter_3[slice_3]
    return contiguous_bounds


def _cube_to_GridInfo(cube, center=False, resolution=None, mask=None):
    # This is a simplified version of an equivalent function/method in PR #26.
    # It is anticipated that this function will be replaced by the one in PR #26.
    #
    # Returns a GridInfo object describing the horizontal grid of the cube.
    # This may be inherited from code written for the rectilinear regridding scheme.
    lon, lat = _get_coord(cube, "x"), _get_coord(cube, "y")
    #  Checks may cover units, coord systems (e.g. rotated pole), contiguous bounds.
    if cube.coord_system() is None:
        crs = None
    else:
        crs = cube.coord_system().as_cartopy_crs()
    londim, latdim = len(lon.shape), len(lat.shape)
    assert londim == latdim
    assert londim in (1, 2)
    if londim == 1:
        # Ensure coords come from a proper grid.
        assert isinstance(lon, iris.coords.DimCoord)
        assert isinstance(lat, iris.coords.DimCoord)
        circular = lon.circular
        lon_bound_array = lon.contiguous_bounds()
        lat_bound_array = lat.contiguous_bounds()
        # TODO: perform checks on lat/lon.
    elif londim == 2:
        assert cube.coord_dims(lon) == cube.coord_dims(lat)
        if not np.any(mask):
            assert lon.is_contiguous()
            assert lat.is_contiguous()
            lon_bound_array = lon.contiguous_bounds()
            lat_bound_array = lat.contiguous_bounds()
        else:
            lon_bound_array = _contiguous_masked(lon.bounds, mask)
            lat_bound_array = _contiguous_masked(lat.bounds, mask)
        # 2D coords must be AuxCoords, which do not have a circular attribute.
        circular = False
    lon_points = lon.points
    lat_points = lat.points
    if crs is None:
        lon_bound_array = lon.units.convert(lon_bound_array, Unit("degrees"))
        lat_bound_array = lat.units.convert(lat_bound_array, Unit("degrees"))
        lon_points = lon.units.convert(lon_points, Unit("degrees"))
        lat_points = lon.units.convert(lat_points, Unit("degrees"))
    if resolution is None:
        grid_info = GridInfo(
            lon_points,
            lat_points,
            lon_bound_array,
            lat_bound_array,
            crs=crs,
            circular=circular,
            center=center,
            mask=mask,
        )
    else:
        grid_info = RefinedGridInfo(
            lon_bound_array,
            lat_bound_array,
            crs=crs,
            resolution=resolution,
            mask=mask,
        )
    return grid_info


def _mesh_to_MeshInfo(mesh, location, mask=None):
    # Returns a MeshInfo object describing the mesh of the cube.
    assert mesh.topology_dimension == 2
    if None in mesh.face_coords:
        elem_coords = None
    else:
        elem_coords = np.stack([coord.points for coord in mesh.face_coords], axis=-1)
    meshinfo = MeshInfo(
        np.stack([coord.points for coord in mesh.node_coords], axis=-1),
        mesh.face_node_connectivity.indices_by_location(),
        mesh.face_node_connectivity.start_index,
        elem_coords=elem_coords,
        location=location,
        mask=mask,
    )
    return meshinfo


def _regrid_along_dims(regridder, data, dims, num_out_dims, mdtol):
    """
    Perform regridding on data over specific dimensions.

    Parameters
    ----------
    regridder : Regridder
        An instance of Regridder initialised to perform regridding.
    data : array
        The data to be regrid.
    dims : tuple of int
        The dimensions in the source data to regrid along.
    num_out_dims : int
        The dimensionality of the target grid/mesh.
    mdtol : float
        Tolerance of missing data.

    Returns
    -------
    array
        The result of regridding the data.

    """
    num_dims = len(dims)
    standard_in_dims = [-1, -2][:num_dims]
    data = np.moveaxis(data, dims, standard_in_dims)
    result = regridder.regrid(data, mdtol=mdtol)

    standard_out_dims = [-1, -2][:num_out_dims]
    if num_dims == 2 and num_out_dims == 1:
        dims = [min(dims)]
    if num_dims == 1 and num_out_dims == 2:
        dims = [dims[0] + 1, dims[0]]
    result = np.moveaxis(result, standard_out_dims, dims)
    return result


def _map_complete_blocks(src, func, dims, out_sizes):
    """
    Apply a function to complete blocks.

    Based on :func:`iris._lazy_data.map_complete_blocks`.
    By "complete blocks" we mean that certain dimensions are enforced to be
    spanned by single chunks.
    Unlike the iris version of this function, this function also handles
    cases where the input and output have a different number of dimensions.
    The particular cases this function is designed for involves collapsing
    a 2D grid to a 1D mesh and expanding a 1D mesh to a 2D grid. Cases
    involving the mapping between the same number of dimensions should still
    behave the same as before.

    Parameters
    ----------
    src : cube
        Source :class:`~iris.cube.Cube` that function is applied to.
    func : function
        Function to apply.
    dims : tuple of int
        Dimensions that cannot be chunked.
    out_sizes : tuple of int
        Output size of dimensions that cannot be chunked.

    Returns
    -------
    array
        Either a :class:`dask.array.array`, or :class:`numpy.ndarray`
        depending on the laziness of the data in src.

    """
    if not src.has_lazy_data():
        return func(src.data)

    data = src.lazy_data()

    # Ensure dims are not chunked
    in_chunks = list(data.chunks)
    for dim in dims:
        in_chunks[dim] = src.shape[dim]
    data = data.rechunk(in_chunks)

    # Determine output chunks
    num_dims = len(dims)
    num_out = len(out_sizes)
    out_chunks = list(data.chunks)
    sorted_dims = sorted(dims)
    if num_out == 1:
        out_chunks[sorted_dims[0]] = out_sizes[0]
    else:
        for dim, size in zip(dims, out_sizes):
            # Note: when mapping 2D to 2D, this will be the only alteration to
            # out_chunks, the same as iris._lazy_data.map_complete_blocks
            out_chunks[dim] = size

    dropped_dims = []
    new_axis = None
    if num_out > num_dims:
        # While this code should be robust for cases where num_out > num_dims > 1,
        # there is some ambiguity as to what their behaviour ought to be.
        # Since these cases are out of our own scope, we explicitly ignore them
        # for the time being.
        assert num_dims == 1
        # While this code should be robust for cases where num_out > 2,
        # we expect to handle at most 2D grids.
        # Since these cases are out of our own scope, we explicitly ignore them
        # for the time being.
        assert num_out == 2
        slice_index = sorted_dims[-1]
        # Insert the remaining contents of out_sizes in the position immediately
        # after the last dimension.
        out_chunks[slice_index:slice_index] = out_sizes[num_dims:]
        new_axis = range(slice_index, slice_index + num_out - num_dims)
    elif num_dims > num_out:
        # While this code should be robust for cases where num_dims > num_out > 1,
        # there is some ambiguity as to what their behaviour ought to be.
        # Since these cases are out of our own scope, we explicitly ignore them
        # for the time being.
        assert num_out == 1
        # While this code should be robust for cases where num_dims > 2,
        # we expect to handle at most 2D grids.
        # Since these cases are out of our own scope, we explicitly ignore them
        # for the time being.
        assert num_dims == 2
        dropped_dims = sorted_dims[num_out:]
        # Remove the remaining dimensions from the expected output shape.
        for dim in dropped_dims[::-1]:
            out_chunks.pop(dim)
    else:
        pass

    return data.map_blocks(
        func,
        chunks=out_chunks,
        drop_axis=dropped_dims,
        new_axis=new_axis,
        dtype=src.dtype,
    )


def _create_cube(data, src_cube, src_dims, tgt_coords, num_tgt_dims):
    r"""
    Return a new cube for the result of regridding.

    Returned cube represents the result of regridding the source cube
    onto the new grid/mesh.
    All the metadata and coordinates of the result cube are copied from
    the source cube, with two exceptions:
        - Grid/mesh coordinates are copied from the target cube.
        - Auxiliary coordinates which span the grid dimensions are
          ignored.

    Parameters
    ----------
    data : array
        The regridded data as an N-dimensional NumPy array.
    src_cube : cube
        The source Cube.
    src_dims : tuple of int
        The dimensions of the X and Y coordinate within the source Cube.
    tgt_coords : tuple of :class:`iris.coords.Coord`\\ 's
        Either two 1D :class:`iris.coords.DimCoord`\\ 's, two 1D
        :class:`iris.experimental.ugrid.DimCoord`\\ 's or two 2D
        :class:`iris.coords.AuxCoord`\\ 's representing the new grid's
        X and Y coordinates.
    num_tgt_dims : int
        The number of dimensions that the target grid/mesh spans.

    Returns
    -------
    cube
        A new iris.cube.Cube instance.

    """
    new_cube = iris.cube.Cube(data)

    if len(src_dims) == 2:
        grid_x_dim, grid_y_dim = src_dims
    elif len(src_dims) == 1:
        grid_y_dim = src_dims[0]
        grid_x_dim = grid_y_dim + 1
    else:
        raise ValueError(
            f"Source grid must be described by 1 or 2 dimensions, got {len(src_dims)}"
        )
    if num_tgt_dims == 1:
        grid_y_dim = grid_x_dim = min(src_dims)
    for tgt_coord, dim in zip(tgt_coords, (grid_x_dim, grid_y_dim)):
        if len(tgt_coord.shape) == 1:
            if isinstance(tgt_coord, iris.coords.DimCoord):
                new_cube.add_dim_coord(tgt_coord, dim)
            else:
                new_cube.add_aux_coord(tgt_coord, dim)
        else:
            new_cube.add_aux_coord(tgt_coord, (grid_y_dim, grid_x_dim))

    new_cube.metadata = copy.deepcopy(src_cube.metadata)

    def copy_coords(src_coords, add_method):
        for coord in src_coords:
            dims = src_cube.coord_dims(coord)
            if set(src_dims).intersection(set(dims)):
                continue
            offset = num_tgt_dims - len(src_dims)
            dims = [dim if dim < max(src_dims) else dim + offset for dim in dims]
            result_coord = coord.copy()
            # Add result_coord to the owner of add_method.
            add_method(result_coord, dims)

    copy_coords(src_cube.dim_coords, new_cube.add_dim_coord)
    copy_coords(src_cube.aux_coords, new_cube.add_aux_coord)

    return new_cube


RegridInfo = namedtuple("RegridInfo", ["dims", "target", "regridder"])
GridRecord = namedtuple("GridRecord", ["grid_x", "grid_y"])
MeshRecord = namedtuple("MeshRecord", ["mesh", "location"])


def _make_gridinfo(cube, method, resolution, mask):
    method = check_method(method)
    if resolution is not None:
        if not (isinstance(resolution, int) and resolution > 0):
            raise ValueError("resolution must be a positive integer.")
        if method != Constants.Method.CONSERVATIVE:
            raise ValueError("resolution can only be set for conservative regridding.")
    if method == Constants.Method.CONSERVATIVE:
        center = False
    elif method in (Constants.Method.NEAREST, Constants.Method.BILINEAR):
        center = True
    return _cube_to_GridInfo(cube, center=center, resolution=resolution, mask=mask)


<<<<<<< HEAD
def _make_meshinfo(cube, method, mask, src_or_tgt):
    method = check_method(method)
    mesh = cube.mesh
    location = cube.location
=======
def _make_meshinfo(cube_or_mesh, method, mask, src_or_tgt, location=None):
    if isinstance(cube_or_mesh, Mesh):
        mesh = cube_or_mesh
    else:
        mesh = cube_or_mesh.mesh
        location = cube_or_mesh.location
>>>>>>> be33a81d
    if mesh is None:
        raise ValueError(f"The {src_or_tgt} cube is not defined on a mesh.")
    if method == Constants.Method.CONSERVATIVE:
        if location != "face":
            raise ValueError(
                f"Conservative regridding requires a {src_or_tgt} cube located on "
                f"the face of a cube, target cube had the {location} location."
            )
    elif method in (Constants.Method.NEAREST, Constants.Method.BILINEAR):
        if location not in ["face", "node"]:
            raise ValueError(
                f"{method} regridding requires a {src_or_tgt} cube with a node "
                f"or face location, target cube had the {location} location."
            )
        if location == "face" and None in mesh.face_coords:
            raise ValueError(
                f"{method} regridding requires a {src_or_tgt} cube on a face"
                f"location to have a face center."
            )

    return _mesh_to_MeshInfo(mesh, location, mask=mask)


def _regrid_rectilinear_to_rectilinear__prepare(
    src_grid_cube,
    tgt_grid_cube,
    method,
    precomputed_weights=None,
    src_resolution=None,
    tgt_resolution=None,
    src_mask=None,
    tgt_mask=None,
):
    """
    First (setup) part of 'regrid_rectilinear_to_rectilinear'.

    Check inputs and calculate the sparse regrid matrix and related info.
    The 'regrid info' returned can be re-used over many 2d slices.

    """
    tgt_x = _get_coord(tgt_grid_cube, "x")
    tgt_y = _get_coord(tgt_grid_cube, "y")
    src_x = _get_coord(src_grid_cube, "x")
    src_y = _get_coord(src_grid_cube, "y")

    if len(src_x.shape) == 1:
        grid_x_dim = src_grid_cube.coord_dims(src_x)[0]
        grid_y_dim = src_grid_cube.coord_dims(src_y)[0]
    else:
        grid_y_dim, grid_x_dim = src_grid_cube.coord_dims(src_x)

    srcinfo = _make_gridinfo(src_grid_cube, method, src_resolution, src_mask)
    tgtinfo = _make_gridinfo(tgt_grid_cube, method, tgt_resolution, tgt_mask)

    regridder = Regridder(
        srcinfo, tgtinfo, method=method, precomputed_weights=precomputed_weights
    )

    regrid_info = RegridInfo(
        dims=[grid_x_dim, grid_y_dim],
        target=GridRecord(tgt_x, tgt_y),
        regridder=regridder,
    )

    return regrid_info


def _regrid_rectilinear_to_rectilinear__perform(src_cube, regrid_info, mdtol):
    """
    Second (regrid) part of 'regrid_rectilinear_to_rectilinear'.

    Perform the prepared regrid calculation on a single cube.

    """
    grid_x_dim, grid_y_dim = regrid_info.dims
    grid_x, grid_y = regrid_info.target
    regridder = regrid_info.regridder

    # Set up a function which can accept just chunk of data as an argument.
    regrid = functools.partial(
        _regrid_along_dims,
        regridder,
        dims=[grid_x_dim, grid_y_dim],
        num_out_dims=2,
        mdtol=mdtol,
    )

    # Apply regrid to all the chunks of src_cube, ensuring first that all
    # chunks cover the entire horizontal plane (otherwise they would break
    # the regrid function).
    if len(grid_x.shape) == 1:
        chunk_shape = (len(grid_x.points), len(grid_y.points))
    else:
        # Due to structural reasons, the order here must be reversed.
        chunk_shape = grid_x.shape[::-1]
    new_data = _map_complete_blocks(
        src_cube,
        regrid,
        (grid_x_dim, grid_y_dim),
        chunk_shape,
    )

    new_cube = _create_cube(
        new_data,
        src_cube,
        (grid_x_dim, grid_y_dim),
        (grid_x, grid_y),
        2,
    )
    return new_cube


def _regrid_unstructured_to_rectilinear__prepare(
    src_mesh_cube,
    target_grid_cube,
    method,
    precomputed_weights=None,
    tgt_resolution=None,
    src_mask=None,
    tgt_mask=None,
):
    """
    First (setup) part of 'regrid_unstructured_to_rectilinear'.

    Check inputs and calculate the sparse regrid matrix and related info.
    The 'regrid info' returned can be re-used over many 2d slices.

    """
    grid_x = _get_coord(target_grid_cube, "x")
    grid_y = _get_coord(target_grid_cube, "y")

    # From src_mesh_cube, fetch the mesh, and the dimension on the cube which that
    # mesh belongs to.
    mesh_dim = src_mesh_cube.mesh_dim()

    meshinfo = _make_meshinfo(src_mesh_cube, method, src_mask, "source")
    gridinfo = _make_gridinfo(target_grid_cube, method, tgt_resolution, tgt_mask)

    regridder = Regridder(
        meshinfo, gridinfo, method=method, precomputed_weights=precomputed_weights
    )

    regrid_info = RegridInfo(
        dims=[mesh_dim],
        target=GridRecord(grid_x, grid_y),
        regridder=regridder,
    )

    return regrid_info


def _regrid_unstructured_to_rectilinear__perform(src_cube, regrid_info, mdtol):
    """
    Second (regrid) part of 'regrid_unstructured_to_rectilinear'.

    Perform the prepared regrid calculation on a single cube.

    """
    (mesh_dim,) = regrid_info.dims
    grid_x, grid_y = regrid_info.target
    regridder = regrid_info.regridder

    # Set up a function which can accept just chunk of data as an argument.
    regrid = functools.partial(
        _regrid_along_dims,
        regridder,
        dims=[mesh_dim],
        num_out_dims=2,
        mdtol=mdtol,
    )

    # Apply regrid to all the chunks of src_cube, ensuring first that all
    # chunks cover the entire horizontal plane (otherwise they would break
    # the regrid function).
    if len(grid_x.shape) == 1:
        chunk_shape = (len(grid_x.points), len(grid_y.points))
    else:
        # Due to structural reasons, the order here must be reversed.
        chunk_shape = grid_x.shape[::-1]
    new_data = _map_complete_blocks(
        src_cube,
        regrid,
        (mesh_dim,),
        chunk_shape,
    )

    new_cube = _create_cube(
        new_data,
        src_cube,
        (mesh_dim,),
        (grid_x, grid_y),
        2,
    )

    # TODO: apply tweaks to created cube (slice out length 1 dimensions)

    return new_cube


def _regrid_rectilinear_to_unstructured__prepare(
    src_grid_cube,
    tgt_cube_or_mesh,
    method,
    precomputed_weights=None,
    src_resolution=None,
    src_mask=None,
    tgt_mask=None,
    tgt_location=None,
):
    """
    First (setup) part of 'regrid_rectilinear_to_unstructured'.

    Check inputs and calculate the sparse regrid matrix and related info.
    The 'regrid info' returned can be re-used over many 2d slices.

    """
    grid_x = _get_coord(src_grid_cube, "x")
    grid_y = _get_coord(src_grid_cube, "y")
    if isinstance(tgt_cube_or_mesh, Mesh):
        mesh = tgt_cube_or_mesh
        location = tgt_location
    else:
        mesh = tgt_cube_or_mesh.mesh
        location = tgt_cube_or_mesh.location

    if grid_x.ndim == 1:
        (grid_x_dim,) = src_grid_cube.coord_dims(grid_x)
        (grid_y_dim,) = src_grid_cube.coord_dims(grid_y)
    else:
        grid_y_dim, grid_x_dim = src_grid_cube.coord_dims(grid_x)

    meshinfo = _make_meshinfo(
        tgt_cube_or_mesh, method, tgt_mask, "target", location=tgt_location
    )
    gridinfo = _make_gridinfo(src_grid_cube, method, src_resolution, src_mask)

    regridder = Regridder(
        gridinfo, meshinfo, method=method, precomputed_weights=precomputed_weights
    )

    regrid_info = RegridInfo(
        dims=[grid_x_dim, grid_y_dim],
        target=MeshRecord(mesh, location),
        regridder=regridder,
    )

    return regrid_info


def _regrid_rectilinear_to_unstructured__perform(src_cube, regrid_info, mdtol):
    """
    Second (regrid) part of 'regrid_rectilinear_to_unstructured'.

    Perform the prepared regrid calculation on a single cube.

    """
    grid_x_dim, grid_y_dim = regrid_info.dims
    mesh, location = regrid_info.target
    regridder = regrid_info.regridder

    # Set up a function which can accept just chunk of data as an argument.
    regrid = functools.partial(
        _regrid_along_dims,
        regridder,
        dims=[grid_x_dim, grid_y_dim],
        num_out_dims=1,
        mdtol=mdtol,
    )
    if location == "face":
        face_node = mesh.face_node_connectivity
        # In face_node_connectivity: `location`= face, `connected` = node, so
        # you want to get the length of the `location` dimension.
        chunk_shape = (face_node.shape[face_node.location_axis],)
    elif location == "node":
        chunk_shape = mesh.node_coords[0].shape
    else:
        raise NotImplementedError(f"Unrecognised location {location}.")

    # Apply regrid to all the chunks of src_cube, ensuring first that all
    # chunks cover the entire horizontal plane (otherwise they would break
    # the regrid function).
    new_data = _map_complete_blocks(
        src_cube,
        regrid,
        (grid_x_dim, grid_y_dim),
        chunk_shape,
    )

    new_cube = _create_cube(
        new_data,
        src_cube,
        (grid_x_dim, grid_y_dim),
        mesh.to_MeshCoords(location),
        1,
    )
    return new_cube


def _regrid_unstructured_to_unstructured__prepare(
    src_mesh_cube,
    tgt_cube_or_mesh,
    method,
    precomputed_weights=None,
    src_mask=None,
    tgt_mask=None,
    src_location=None,
    tgt_location=None,
):
    """
    First (setup) part of 'regrid_unstructured_to_unstructured'.

    Check inputs and calculate the sparse regrid matrix and related info.
    The 'regrid info' returned can be re-used over many 2d slices.

    """
    if isinstance(tgt_cube_or_mesh, Mesh):
        mesh = tgt_cube_or_mesh
        location = tgt_location
    else:
        mesh = tgt_cube_or_mesh.mesh
        location = tgt_cube_or_mesh.location

    mesh_dim = src_mesh_cube.mesh_dim()

    src_meshinfo = _make_meshinfo(
        src_mesh_cube, method, src_mask, "source", location=src_location
    )
    tgt_meshinfo = _make_meshinfo(
        tgt_cube_or_mesh, method, tgt_mask, "target", location=tgt_location
    )

    regridder = Regridder(
        src_meshinfo,
        tgt_meshinfo,
        method=method,
        precomputed_weights=precomputed_weights,
    )

    regrid_info = RegridInfo(
        dims=[mesh_dim],
        target=MeshRecord(mesh, location),
        regridder=regridder,
    )

    return regrid_info


def _regrid_unstructured_to_unstructured__perform(src_cube, regrid_info, mdtol):
    """
    Second (regrid) part of 'regrid_unstructured_to_unstructured'.

    Perform the prepared regrid calculation on a single cube.

    """
    (mesh_dim,) = regrid_info.dims
    mesh, location = regrid_info.target
    regridder = regrid_info.regridder

    regrid = functools.partial(
        _regrid_along_dims,
        regridder,
        dims=[mesh_dim],
        num_out_dims=1,
        mdtol=mdtol,
    )
    if location == "face":
        face_node = mesh.face_node_connectivity
        chunk_shape = (face_node.shape[face_node.location_axis],)
    elif location == "node":
        chunk_shape = mesh.node_coords[0].shape
    else:
        raise NotImplementedError(f"Unrecognised location {location}.")

    new_data = _map_complete_blocks(
        src_cube,
        regrid,
        (mesh_dim,),
        chunk_shape,
    )

    new_cube = _create_cube(
        new_data,
        src_cube,
        (mesh_dim,),
        mesh.to_MeshCoords(location),
        1,
    )

    return new_cube


def regrid_rectilinear_to_rectilinear(
    src_cube,
    grid_cube,
    mdtol=0,
    method=Constants.Method.CONSERVATIVE,
    src_resolution=None,
    tgt_resolution=None,
):
    r"""
    Regrid rectilinear :class:`~iris.cube.Cube` onto another rectilinear grid.

    Return a new :class:`~iris.cube.Cube` with :attr:`~iris.cube.Cube.data`
    values calculated using the area weighted
    mean of :attr:`~iris.cube.Cube.data` values from ``src_cube`` regridded onto the
    horizontal grid of ``grid_cube``.

    Parameters
    ----------
    src_cube : :class:`iris.cube.Cube`
        A rectilinear instance of :class:`~iris.cube.Cube` that supplies the data,
        metadata and coordinates.
    grid_cube : :class:`iris.cube.Cube`
        A rectilinear instance of :class:`~iris.cube.Cube` that supplies the desired
        horizontal grid definition.
    mdtol : float, default=0
        Tolerance of missing data. The value returned in each element of the
        returned :class:`~iris.cube.Cube`\\ 's :attr:`~iris.cube.Cube.data`
        array will be masked if the fraction of masked
        data in the overlapping cells of ``src_cube`` exceeds ``mdtol``. This
        fraction is calculated based on the area of masked cells within each
        target cell. ``mdtol=0`` means no missing data is tolerated while ``mdtol=1``
        will mean the resulting element will be masked if and only if all the
        overlapping cells of ``src_cube`` are masked.
    method : :class:`Constants.Method`, , default=Constants.Method.CONSERVATIVE.
            The method to be used to calculate weights.
    src_resolution, tgt_resolution : int, optional
        If present, represents the amount of latitude slices per source/target cell
        given to ESMF for calculation.

    Returns
    -------
    :class:`iris.cube.Cube`
        A new :class:`~iris.cube.Cube` instance.

    """
    regrid_info = _regrid_rectilinear_to_rectilinear__prepare(
        src_cube,
        grid_cube,
        method=method,
        src_resolution=src_resolution,
        tgt_resolution=tgt_resolution,
    )
    result = _regrid_rectilinear_to_rectilinear__perform(src_cube, regrid_info, mdtol)
    return result


class ESMFAreaWeighted:
    """
    A scheme which can be recognised by :meth:`iris.cube.Cube.regrid`.

    This class describes an area-weighted regridding scheme for regridding
    between horizontal grids/meshes. It uses :mod:`esmpy` to handle
    calculations and allows for different coordinate systems.

    """

    def __init__(
        self, mdtol=0, use_src_mask=False, use_tgt_mask=False, tgt_location="face"
    ):
        """
        Area-weighted scheme for regridding between rectilinear grids.

        Parameters
        ----------
        mdtol : float, default=0
            Tolerance of missing data. The value returned in each element of
            the returned array will be masked if the fraction of missing data
            exceeds ``mdtol``. This fraction is calculated based on the area of
            masked cells within each target cell. ``mdtol=0`` means no masked
            data is tolerated while ``mdtol=1`` will mean the resulting element
            will be masked if and only if all the overlapping elements of the
            source grid are masked.
        use_src_mask : bool, default=False
            If True, derive a mask from source cube which will tell :mod:`esmpy`
            which points to ignore.
        use_tgt_mask : bool, default=False
            If True, derive a mask from target cube which will tell :mod:`esmpy`
            which points to ignore.
        tgt_location : str or None, default="face"
            Either "face" or "node". Describes the location for data on the mesh
            if the target is not a :class:`~iris.cube.Cube`.

        """
        if not (0 <= mdtol <= 1):
            msg = "Value for mdtol must be in range 0 - 1, got {}."
            raise ValueError(msg.format(mdtol))
        if tgt_location is not None and tgt_location != "face":
            raise ValueError(
                "For area weighted regridding, target location must be 'face'."
            )
        self.mdtol = mdtol
        self.use_src_mask = use_src_mask
        self.use_tgt_mask = use_tgt_mask
        self.tgt_location = "face"

    def __repr__(self):
        """Return a representation of the class."""
        return "ESMFAreaWeighted(mdtol={})".format(self.mdtol)

    def regridder(
        self,
        src_grid,
        tgt_grid,
        use_src_mask=None,
        use_tgt_mask=None,
        tgt_location="face",
    ):
        """
        Create regridder to perform regridding from ``src_grid`` to ``tgt_grid``.

        Parameters
        ----------
        src_grid : :class:`iris.cube.Cube`
            The :class:`~iris.cube.Cube` defining the source.
        tgt_grid : :class:`iris.cube.Cube` or :class:`iris.experimental.ugrid.Mesh`
            The unstructured :class:`~iris.cube.Cube`or
            :class:`~iris.experimental.ugrid.Mesh` defining the target.
        use_src_mask : :obj:`~numpy.typing.ArrayLike` or bool, optional
            Array describing which elements :mod:`esmpy` will ignore on the src_grid.
            If True, the mask will be derived from src_grid.
        use_tgt_mask : :obj:`~numpy.typing.ArrayLike` or bool, optional
            Array describing which elements :mod:`esmpy` will ignore on the tgt_grid.
            If True, the mask will be derived from tgt_grid.
        tgt_location : str or None, default="face"
            Either "face" or "node". Describes the location for data on the mesh
            if the target is not a :class:`~iris.cube.Cube`.


        Returns
        -------
        :class:`ESMFAreaWeightedRegridder`
            A callable instance of a regridder with the interface: ``regridder(cube)``
                ... where ``cube`` is a :class:`~iris.cube.Cube` with the same
                grid as ``src_grid`` that is to be regridded to the grid of
                ``tgt_grid``.

        Raises
        ------
        ValueError
            If ``use_src_mask`` or ``use_tgt_mask`` are True while the masks on ``src_grid``
            or ``tgt_grid`` respectively are not constant over non-horizontal dimensions.
        """
        if use_src_mask is None:
            use_src_mask = self.use_src_mask
        if use_tgt_mask is None:
            use_tgt_mask = self.use_tgt_mask
        if tgt_location is not None and tgt_location != "face":
            raise ValueError(
                "For area weighted regridding, target location must be 'face'."
            )
        return ESMFAreaWeightedRegridder(
            src_grid,
            tgt_grid,
            mdtol=self.mdtol,
            use_src_mask=use_src_mask,
            use_tgt_mask=use_tgt_mask,
            tgt_location="face",
        )


class ESMFBilinear:
    """
    A scheme which can be recognised by :meth:`iris.cube.Cube.regrid`.

    This class describes a bilinear regridding scheme for regridding
    between horizontal grids/meshes. It uses :mod:`esmpy` to handle
    calculations and allows for different coordinate systems.
    """

    def __init__(
        self, mdtol=0, use_src_mask=False, use_tgt_mask=False, tgt_location=None
    ):
        """
        Area-weighted scheme for regridding between rectilinear grids.

        Parameters
        ----------
        mdtol : float, default=0
            Tolerance of missing data. The value returned in each element of
            the returned array will be masked if the fraction of missing data
            exceeds ``mdtol``.
        use_src_mask : bool, default=False
            If True, derive a mask from source cube which will tell :mod:`esmpy`
            which points to ignore.
        use_tgt_mask : bool, default=False
            If True, derive a mask from target cube which will tell :mod:`esmpy`
            which points to ignore.
        tgt_location : str or None, default=None
            Either "face" or "node". Describes the location for data on the mesh
            if the target is not a :class:`~iris.cube.Cube`.

        """
        if not (0 <= mdtol <= 1):
            msg = "Value for mdtol must be in range 0 - 1, got {}."
            raise ValueError(msg.format(mdtol))
        self.mdtol = mdtol
        self.use_src_mask = use_src_mask
        self.use_tgt_mask = use_tgt_mask
        self.tgt_location = tgt_location

    def __repr__(self):
        """Return a representation of the class."""
        return "ESMFBilinear(mdtol={})".format(self.mdtol)

    def regridder(
        self,
        src_grid,
        tgt_grid,
        use_src_mask=None,
        use_tgt_mask=None,
        tgt_location=None,
    ):
        """
        Create regridder to perform regridding from ``src_grid`` to ``tgt_grid``.

        Parameters
        ----------
        src_grid : :class:`iris.cube.Cube`
            The :class:`~iris.cube.Cube` defining the source.
        tgt_grid : :class:`iris.cube.Cube` or :class:`iris.experimental.ugrid.Mesh`
            The unstructured :class:`~iris.cube.Cube`or
            :class:`~iris.experimental.ugrid.Mesh` defining the target.
        use_src_mask : :obj:`~numpy.typing.ArrayLike` or bool, optional
            Array describing which elements :mod:`esmpy` will ignore on the src_grid.
            If True, the mask will be derived from src_grid.
        use_tgt_mask : :obj:`~numpy.typing.ArrayLike` or bool, optional
            Array describing which elements :mod:`esmpy` will ignore on the tgt_grid.
            If True, the mask will be derived from tgt_grid.
        tgt_location : str or None, default=None
            Either "face" or "node". Describes the location for data on the mesh
            if the target is not a :class:`~iris.cube.Cube`.

        Returns
        -------
        :class:`ESMFBilinearRegridder`
            A callable instance of a regridder with the interface: ``regridder(cube)``
                ... where ``cube`` is a :class:`~iris.cube.Cube` with the same
                grid as ``src_grid`` that is to be regridded to the grid of
                ``tgt_grid``.

        Raises
        ------
        ValueError
            If ``use_src_mask`` or ``use_tgt_mask`` are True while the masks on ``src_grid``
            or ``tgt_grid`` respectively are not constant over non-horizontal dimensions.
        """
        if use_src_mask is None:
            use_src_mask = self.use_src_mask
        if use_tgt_mask is None:
            use_tgt_mask = self.use_tgt_mask
        if tgt_location is None:
            tgt_location = self.tgt_location
        return ESMFBilinearRegridder(
            src_grid,
            tgt_grid,
            mdtol=self.mdtol,
            use_src_mask=use_src_mask,
            use_tgt_mask=use_tgt_mask,
            tgt_location=tgt_location,
        )


class ESMFNearest:
    """
    A scheme which can be recognised by :meth:`iris.cube.Cube.regrid`.

    This class describes a nearest neighbour regridding scheme for regridding
    between horizontal grids/meshes. It uses :mod:`esmpy` to handle
    calculations and allows for different coordinate systems.

    Notes
    -----
    By default, masked data is handled by masking the result when the
    nearest source point is masked, however, if `use_src_mask` is True, then
    the nearest unmasked point is used instead. This differs from other regridding
    methods where `use_src_mask` has no effect on the mathematics. Like other
    methods, when `use_src_mask` is True, the mask must be constant over all
    non-horizontal dimensions otherwise an error is thrown.

    When two source points are a constant distance from a target point,
    the decision for which point is used is based on the indexing which ESMF gives
    the points. ESMF describes this decision as somewhat arbitrary:
    https://earthsystemmodeling.org/docs/release/latest/ESMF_refdoc/node3.html#SECTION03023000000000000000
    As a result of this, while the same object ought to behave consistently for
    this scheme, there is no guarantee that different objects representing
    the same equivalent space will behave the same.
    """

    def __init__(self, use_src_mask=False, use_tgt_mask=False, tgt_location=None):
        """
        Nearest neighbour scheme for regridding between rectilinear grids.

        Parameters
        ----------
        use_src_mask : bool, default=False
            If True, derive a mask from source cube which will tell :mod:`esmpy`
            which points to ignore.
        use_tgt_mask : bool, default=False
            If True, derive a mask from target cube which will tell :mod:`esmpy`
            which points to ignore.
        tgt_location : str or None, default=None
            Either "face" or "node". Describes the location for data on the mesh
            if the target is not a :class:`~iris.cube.Cube`.
        """
        self.use_src_mask = use_src_mask
        self.use_tgt_mask = use_tgt_mask
        self.tgt_location = tgt_location

    def __repr__(self):
        """Return a representation of the class."""
        return "ESMFNearest()"

    def regridder(
        self,
        src_grid,
        tgt_grid,
        use_src_mask=None,
        use_tgt_mask=None,
        tgt_location=None,
    ):
        """
        Create regridder to perform regridding from ``src_grid`` to ``tgt_grid``.

        Parameters
        ----------
        src_grid : :class:`iris.cube.Cube`
            The :class:`~iris.cube.Cube` defining the source.
        tgt_grid : :class:`iris.cube.Cube` or :class:`iris.experimental.ugrid.Mesh`
            The unstructured :class:`~iris.cube.Cube`or
            :class:`~iris.experimental.ugrid.Mesh` defining the target.
        use_src_mask : :obj:`~numpy.typing.ArrayLike` or bool, optional
            Array describing which elements :mod:`esmpy` will ignore on the src_grid.
            If True, the mask will be derived from src_grid.
        use_tgt_mask : :obj:`~numpy.typing.ArrayLike` or bool, optional
            Array describing which elements :mod:`esmpy` will ignore on the tgt_grid.
            If True, the mask will be derived from tgt_grid.
        tgt_location : str or None, default=None
            Either "face" or "node". Describes the location for data on the mesh
            if the target is not a :class:`~iris.cube.Cube`.

        Returns
        -------
        :class:`ESMFNearestRegridder`
            A callable instance of a regridder with the interface: ``regridder(cube)``
                ... where ``cube`` is a :class:`~iris.cube.Cube` with the same
                grid as ``src_grid`` that is to be regridded to the grid of
                ``tgt_grid``.

        Raises
        ------
        ValueError
            If ``use_src_mask`` or ``use_tgt_mask`` are True while the masks on ``src_grid``
            or ``tgt_grid`` respectively are not constant over non-horizontal dimensions.
        """
        if use_src_mask is None:
            use_src_mask = self.use_src_mask
        if use_tgt_mask is None:
            use_tgt_mask = self.use_tgt_mask
        if tgt_location is None:
            tgt_location = self.tgt_location
        return ESMFNearestRegridder(
            src_grid,
            tgt_grid,
            use_src_mask=use_src_mask,
            use_tgt_mask=use_tgt_mask,
            tgt_location=tgt_location,
        )


class _ESMFRegridder:
    r"""Generic regridder class for regridding of :class:`~iris.cube.Cube`\\ s."""

    def __init__(
        self,
        src,
        tgt,
        method,
        mdtol=None,
        use_src_mask=False,
        use_tgt_mask=False,
        tgt_location=None,
        **kwargs,
    ):
        """
        Create regridder for conversions between ``src`` and ``tgt``.

        Parameters
        ----------
        src : :class:`iris.cube.Cube`
            The rectilinear :class:`~iris.cube.Cube` providing the source grid.
        tgt : :class:`iris.cube.Cube` or :class:`iris.experimental.ugrid.Mesh`
            The rectilinear :class:`~iris.cube.Cube` providing the target grid.
        method : :class:`Constants.Method`
            The method to be used to calculate weights.
        mdtol : float, default=None
            Tolerance of missing data. The value returned in each element of
            the returned array will be masked if the fraction of masked data
            exceeds ``mdtol``. ``mdtol=0`` means no missing data is tolerated while
            ``mdtol=1`` will mean the resulting element will be masked if and only
            if all the contributing elements of data are masked. If no value is given,
            this will default to 1 for conservative regridding and 0 otherwise.
        use_src_mask, use_tgt_mask : :obj:`~numpy.typing.ArrayLike` or bool, default=False
            Either an array representing the cells in the source/target to ignore, or else
            a boolean value. If True, this array is taken from the mask on the data
            in ``src`` or ``tgt``. If False, no mask will be taken and all points will
            be used in weights calculation.
        tgt_location : str or None, default=None
            Either "face" or "node". Describes the location for data on the mesh
            if the target is not a :class:`~iris.cube.Cube`.

        Raises
        ------
        ValueError
            If ``use_src_mask`` or ``use_tgt_mask`` are True while the masks on ``src``
            or ``tgt`` respectively are not constant over non-horizontal dimensions.

        """
        method = check_method(method)
        if mdtol is None:
            if method == Constants.Method.CONSERVATIVE:
                mdtol = 1
            elif method in (Constants.Method.BILINEAR, Constants.Method.NEAREST):
                mdtol = 0
        if not (0 <= mdtol <= 1):
            msg = "Value for mdtol must be in range 0 - 1, got {}."
            raise ValueError(msg.format(mdtol))
        self.mdtol = mdtol
        self.method = method

        self.src_mask = _get_mask(src, use_src_mask)
        kwargs["src_mask"] = self.src_mask
        self.tgt_mask = _get_mask(tgt, use_tgt_mask)
        kwargs["tgt_mask"] = self.tgt_mask

        src_is_mesh = src.mesh is not None
        tgt_is_mesh = isinstance(tgt, Mesh) or tgt.mesh is not None
        if src_is_mesh:
            if tgt_is_mesh:
                prepare_func = _regrid_unstructured_to_unstructured__prepare
                kwargs["tgt_location"] = tgt_location
            else:
                prepare_func = _regrid_unstructured_to_rectilinear__prepare
        else:
            if tgt_is_mesh:
                prepare_func = _regrid_rectilinear_to_unstructured__prepare
                kwargs["tgt_location"] = tgt_location
            else:
                prepare_func = _regrid_rectilinear_to_rectilinear__prepare
        regrid_info = prepare_func(src, tgt, method, **kwargs)

        # Store regrid info.
        self._tgt = regrid_info.target
        self.regridder = regrid_info.regridder

        # Record the source grid.
        if src_is_mesh:
            self._src = MeshRecord(src.mesh, src.location)
        else:
            self._src = GridRecord(_get_coord(src, "x"), _get_coord(src, "y"))

    def __call__(self, cube):
        """
        Regrid this :class:`~iris.cube.Cube` onto the target grid of this regridder instance.

        The given :class:`~iris.cube.Cube` must be defined with the same grid as the source
        :class:`~iris.cube.Cube` used to create this :class:`_ESMFRegridder` instance.

        Parameters
        ----------
        cube : :class:`iris.cube.Cube`
            A :class:`~iris.cube.Cube` instance to be regridded.

        Returns
        -------
        :class:`iris.cube.Cube`
            A :class:`~iris.cube.Cube` defined with the horizontal dimensions of the target
            and the other dimensions from this :class:`~iris.cube.Cube`. The data values of
            this :class:`~iris.cube.Cube` will be converted to values on the new grid using
            regridding via :mod:`esmpy` generated weights.

        """
        if cube.mesh is not None:
            # TODO: replace temporary hack when iris issues are sorted.
            # Ignore differences in var_name that might be caused by saving.
            # TODO: uncomment this when iris issue with masked array comparison is sorted.
            # self_mesh = copy.deepcopy(self._src.mesh)
            # self_mesh.var_name = mesh.var_name
            # for self_coord, other_coord in zip(self_mesh.all_coords, mesh.all_coords):
            #     if self_coord is not None:
            #         self_coord.var_name = other_coord.var_name
            # for self_con, other_con in zip(
            #     self_mesh.all_connectivities, mesh.all_connectivities
            # ):
            #     if self_con is not None:
            #         self_con.var_name = other_con.var_name
            # if self_mesh != mesh:
            #     raise ValueError(
            #         "The given cube is not defined on the same "
            #         "source mesh as this regridder."
            #     )
            dims = [cube.mesh_dim()]

        else:
            new_src_x, new_src_y = (_get_coord(cube, "x"), _get_coord(cube, "y"))

            # Check the source grid matches that used in initialisation
            for saved_coord, new_coord in zip(self._src, (new_src_x, new_src_y)):
                # Ignore differences in var_name that might be caused by saving.
                saved_coord = copy.deepcopy(saved_coord)
                saved_coord.var_name = new_coord.var_name
                if saved_coord != new_coord:
                    raise ValueError(
                        "The given cube is not defined on the same "
                        "source grid as this regridder."
                    )

            if len(new_src_x.shape) == 1:
                dims = [cube.coord_dims(new_src_x)[0], cube.coord_dims(new_src_y)[0]]
            else:
                # Due to structural reasons, the order here must be reversed.
                dims = cube.coord_dims(new_src_x)[::-1]

        regrid_info = RegridInfo(
            dims=dims,
            target=self._tgt,
            regridder=self.regridder,
        )
        src_is_mesh = cube.mesh is not None
        tgt_is_mesh = isinstance(self._tgt, MeshRecord)

        if src_is_mesh:
            if tgt_is_mesh:
                perform_func = _regrid_unstructured_to_unstructured__perform
            else:
                perform_func = _regrid_unstructured_to_rectilinear__perform
        else:
            if tgt_is_mesh:
                perform_func = _regrid_rectilinear_to_unstructured__perform
            else:
                perform_func = _regrid_rectilinear_to_rectilinear__perform
        result = perform_func(cube, regrid_info, self.mdtol)

        return result


class ESMFAreaWeightedRegridder(_ESMFRegridder):
    r"""Regridder class for conservative regridding of :class:`~iris.cube.Cube`\\ s."""

    def __init__(
        self,
        src,
        tgt,
        mdtol=0,
        precomputed_weights=None,
        src_resolution=None,
        tgt_resolution=None,
        use_src_mask=False,
        use_tgt_mask=False,
        tgt_location="face",
    ):
        """
        Create regridder for conversions between ``src`` and ``tgt``.

        Parameters
        ----------
        src : :class:`iris.cube.Cube`
            The rectilinear :class:`~iris.cube.Cube` providing the source.
        tgt : :class:`iris.cube.Cube` or :class:`iris.experimental.ugrid.Mesh`
            The unstructured :class:`~iris.cube.Cube`or
            :class:`~iris.experimental.ugrid.Mesh` defining the target.
        mdtol : float, default=0
            Tolerance of missing data. The value returned in each element of
            the returned array will be masked if the fraction of masked data
            exceeds ``mdtol``. ``mdtol=0`` means no missing data is tolerated while
            ``mdtol=1`` will mean the resulting element will be masked if and only
            if all the contributing elements of data are masked.
        precomputed_weights : :class:`scipy.sparse.spmatrix`, optional
            If ``None``, :mod:`esmpy` will be used to
            calculate regridding weights. Otherwise, :mod:`esmpy` will be bypassed
            and ``precomputed_weights`` will be used as the regridding weights.
        src_resolution, tgt_resolution : int, optional
            If present, represents the amount of latitude slices per source/target cell
            given to ESMF for calculation. If resolution is set, ``src`` and ``tgt``
            respectively must have strictly increasing bounds (bounds may be transposed
            plus or minus 360 degrees to make the bounds strictly increasing).
        use_src_mask, use_tgt_mask : :obj:`~numpy.typing.ArrayLike` or bool, default=False
            Either an array representing the cells in the source/target to ignore, or else
            a boolean value. If True, this array is taken from the mask on the data
            in ``src`` or ``tgt``. If False, no mask will be taken and all points will
            be used in weights calculation.
        tgt_location : str or None, default="face"
            Either "face" or "node". Describes the location for data on the mesh
            if the target is not a :class:`~iris.cube.Cube`.

        Raises
        ------
        ValueError
            If ``use_src_mask`` or ``use_tgt_mask`` are True while the masks on ``src``
            or ``tgt`` respectively are not constant over non-horizontal dimensions or
            if tgt_location is not "face".
        """
        kwargs = dict()
        if src_resolution is not None:
            kwargs["src_resolution"] = src_resolution
        if tgt_resolution is not None:
            kwargs["tgt_resolution"] = tgt_resolution
        if tgt_location is not None and tgt_location != "face":
            raise ValueError(
                "For area weighted regridding, target location must be 'face'."
            )
        kwargs["use_src_mask"] = use_src_mask
        kwargs["use_tgt_mask"] = use_tgt_mask
        super().__init__(
            src,
            tgt,
            Constants.Method.CONSERVATIVE,
            mdtol=mdtol,
            precomputed_weights=precomputed_weights,
            tgt_location="face",
            **kwargs,
        )


class ESMFBilinearRegridder(_ESMFRegridder):
    r"""Regridder class for bilinear regridding of :class:`~iris.cube.Cube`\\ s."""

    def __init__(
        self,
        src,
        tgt,
        mdtol=0,
        precomputed_weights=None,
        use_src_mask=False,
        use_tgt_mask=False,
        tgt_location=None,
    ):
        """
        Create regridder for conversions between ``src`` and ``tgt``.

        Parameters
        ----------
        src : :class:`iris.cube.Cube`
            The rectilinear :class:`~iris.cube.Cube` providing the source.
        tgt : :class:`iris.cube.Cube` or :class:`iris.experimental.ugrid.Mesh`
            The unstructured :class:`~iris.cube.Cube`or
            :class:`~iris.experimental.ugrid.Mesh` defining the target.
        mdtol : float, default=0
            Tolerance of missing data. The value returned in each element of
            the returned array will be masked if the fraction of masked data
            exceeds ``mdtol``. ``mdtol=0`` means no missing data is tolerated while
            ``mdtol=1`` will mean the resulting element will be masked if and only
            if all the contributing elements of data are masked.
        precomputed_weights : :class:`scipy.sparse.spmatrix`, optional
            If ``None``, :mod:`esmpy` will be used to
            calculate regridding weights. Otherwise, :mod:`esmpy` will be bypassed
            and ``precomputed_weights`` will be used as the regridding weights.
        use_src_mask, use_tgt_mask : :obj:`~numpy.typing.ArrayLike` or bool, default=False
            Either an array representing the cells in the source/target to ignore, or else
            a boolean value. If True, this array is taken from the mask on the data
            in ``src`` or ``tgt``. If False, no mask will be taken and all points will
            be used in weights calculation.
        tgt_location : str or None, default=None
            Either "face" or "node". Describes the location for data on the mesh
            if the target is not a :class:`~iris.cube.Cube`.

        Raises
        ------
        ValueError
            If ``use_src_mask`` or ``use_tgt_mask`` are True while the masks on ``src``
            or ``tgt`` respectively are not constant over non-horizontal dimensions.
        """
        super().__init__(
            src,
            tgt,
            Constants.Method.BILINEAR,
            mdtol=mdtol,
            precomputed_weights=precomputed_weights,
            use_src_mask=use_src_mask,
            use_tgt_mask=use_tgt_mask,
            tgt_location=tgt_location,
        )


class ESMFNearestRegridder(_ESMFRegridder):
    r"""Regridder class for nearest (source to destination) regridding of :class:`~iris.cube.Cube`\\ s."""

    def __init__(
        self,
        src,
        tgt,
        precomputed_weights=None,
        use_src_mask=False,
        use_tgt_mask=False,
        tgt_location=None,
    ):
        """
        Create regridder for conversions between ``src`` and ``tgt``.

        Parameters
        ----------
        src : :class:`iris.cube.Cube`
            The rectilinear :class:`~iris.cube.Cube` providing the source.
        tgt : :class:`iris.cube.Cube` or :class:`iris.experimental.ugrid.Mesh`
            The unstructured :class:`~iris.cube.Cube`or
            :class:`~iris.experimental.ugrid.Mesh` defining the target.
        precomputed_weights : :class:`scipy.sparse.spmatrix`, optional
            If ``None``, :mod:`esmpy` will be used to
            calculate regridding weights. Otherwise, :mod:`esmpy` will be bypassed
            and ``precomputed_weights`` will be used as the regridding weights.
        use_src_mask, use_tgt_mask : :obj:`~numpy.typing.ArrayLike` or bool, default=False
            Either an array representing the cells in the source/target to ignore, or else
            a boolean value. If True, this array is taken from the mask on the data
            in ``src`` or ``tgt``. If False, no mask will be taken and all points will
            be used in weights calculation.
        tgt_location : str or None, default=None
            Either "face" or "node". Describes the location for data on the mesh
            if the target is not a :class:`~iris.cube.Cube`.

        Raises
        ------
        ValueError
            If ``use_src_mask`` or ``use_tgt_mask`` are True while the masks on ``src``
            or ``tgt`` respectively are not constant over non-horizontal dimensions.
        """
        super().__init__(
            src,
            tgt,
            Constants.Method.NEAREST,
            mdtol=0,
            precomputed_weights=precomputed_weights,
            use_src_mask=use_src_mask,
            use_tgt_mask=use_tgt_mask,
            tgt_location=tgt_location,
        )<|MERGE_RESOLUTION|>--- conflicted
+++ resolved
@@ -471,19 +471,13 @@
     return _cube_to_GridInfo(cube, center=center, resolution=resolution, mask=mask)
 
 
-<<<<<<< HEAD
-def _make_meshinfo(cube, method, mask, src_or_tgt):
+def _make_meshinfo(cube_or_mesh, method, mask, src_or_tgt, location=None):
     method = check_method(method)
-    mesh = cube.mesh
-    location = cube.location
-=======
-def _make_meshinfo(cube_or_mesh, method, mask, src_or_tgt, location=None):
     if isinstance(cube_or_mesh, Mesh):
         mesh = cube_or_mesh
     else:
         mesh = cube_or_mesh.mesh
         location = cube_or_mesh.location
->>>>>>> be33a81d
     if mesh is None:
         raise ValueError(f"The {src_or_tgt} cube is not defined on a mesh.")
     if method == Constants.Method.CONSERVATIVE:
