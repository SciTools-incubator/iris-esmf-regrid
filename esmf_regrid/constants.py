--- conflicted
+++ resolved
@@ -6,17 +6,9 @@
 
 
 class Constants:
-<<<<<<< HEAD
     """Encompassing class for best practice import."""
     class Method(Enum):
         """holds enums for Method values."""
-=======
-    """Encompassing class for best practice import"""
-
-    class Method(Enum):
-        """holds enums for Method values"""
-
->>>>>>> b6eda5fc
         CONSERVATIVE = esmpy.RegridMethod.CONSERVE
         BILINEAR = esmpy.RegridMethod.BILINEAR
         NEAREST = esmpy.RegridMethod.NEAREST_STOD
