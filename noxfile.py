--- conflicted
+++ resolved
@@ -26,14 +26,10 @@
 PACKAGE = "esmf_regrid"
 
 #: GHA-CI environment variable hook.
-<<<<<<< HEAD
 PY_VER = os.environ.get("PY_VER", ["3.10", "3.11", "3.12"])
-=======
-PY_VER = os.environ.get("PY_VER", ["3.10", "3.11"])
 
 #: GHA-CI environment variable hook.
 COVERAGE = os.environ.get("COVERAGE", False)
->>>>>>> 94f3e057
 
 #: GHA-CI environment variable hook.
 #: If you change the IRIS_SOURCE here you will also need to change it in
@@ -309,17 +305,12 @@
     # Install the esmf-regrid source in develop mode.
     session.install("--no-deps", "--editable", ".")
 
-<<<<<<< HEAD
-    # Execute the tests.
-    session.run("pytest")
-=======
     if COVERAGE:
         # Execute the tests with code coverage.
         session.run("pytest", "--cov-report=xml", "--cov")
     else:
         # Execute the tests.
         session.run("pytest")
->>>>>>> 94f3e057
 
 
 @nox.session
